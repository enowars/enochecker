"""Contains the BaseChecker to be used as base for all checkers."""

import argparse
import datetime
import json
import logging
import os
import socket
import sys
import traceback
import warnings
from abc import ABCMeta, abstractmethod
from concurrent.futures import TimeoutError
from typing import (
    TYPE_CHECKING,
    Any,
    Callable,
    Dict,
    Optional,
    Sequence,
    Tuple,
    Type,
    Union,
    cast,
)
from urllib.parse import urlparse

from flask import Flask

from .checkerservice import CHECKER_METHODS, init_service
from .logging import ELKFormatter
from .nosqldict import NoSqlDict
from .results import CheckerResult, EnoException, OfflineException, Result
from .storeddict import DB_DEFAULT_DIR, DB_GLOBAL_CACHE_SETTING, StoredDict
from .useragents import random_useragent
from .utils import SimpleSocket, snake_caseify

if TYPE_CHECKING:  # pragma: no cover
    # The import might fail in UWSGI, see the comments below.
    import requests

DEFAULT_TIMEOUT: int = 30
TIME_BUFFER: int = 5  # time in seconds we try to finish earlier

VALID_ARGS = [
    "method",
    "address",
    "team",
    "team_id",
    "round",
    "flag_round",
    "flag",
    "timeout",
    "flag_idx",
    "json_logging",
    "round_length",
]

# Global cache for all stored dicts.  TODO: Prune this at some point?
global_db_cache: Dict[str, Union[StoredDict, NoSqlDict]] = {}


def parse_args(argv: Optional[Sequence[str]] = None) -> argparse.Namespace:
    """
    Return the parsed argparser args.

    Args look like this:
    [
        "StoreFlag|RetrieveFlag|StoreNoise|RetrieveNoise|Havoc", [Task type]
        "$Address", [Address, either IP or domain]
        "$TeamName",
        "$Round",
        "$Flag|$Noise",
        "$MaxRunningTime",
        "$CallIdx" [index of this task (for each type) in the current round]
    ]

    :param argv: argv. Custom argvs. Will default to sys.argv if not provided.
    :return: args object
    """
    if argv is None:
        return parse_args(sys.argv[1:])
    choices = CHECKER_METHODS + ["listen"]
    parser = argparse.ArgumentParser(description="Your friendly checker script")
    # noinspection SpellCheckingInspection
    subparsers = parser.add_subparsers(
        help="The checker runmode (run/listen)", dest="runmode"
    )
    subparsers.required = True

    listen = subparsers.add_parser("listen", help="Spawn checker service")
    listen.add_argument(
        "listen_port", help="The port the checker service should listen on"
    )

    runparser = subparsers.add_parser("run", help="Run checker on cmdline")
    runparser.add_argument(
        "method",
        choices=choices,
        help='The Method, one of {} or "listen" to start checker service'.format(
            CHECKER_METHODS
        ),
    )
    runparser.add_argument(
        "-a",
        "--address",
        type=str,
        default="localhost",
        help="The ip or address of the remote team to check",
    )
    runparser.add_argument(
        "-t",
        "--team",
        type=str,
        default="team",
        help="The name of the target team to check",
        dest="team_name",
    )
    runparser.add_argument(
        "-T",
        "--team_id",
        type=int,
        default=1,
        help="The Team_id belonging to the specified Team",
    )
    runparser.add_argument(
        "-I",
        "--run_id",
        type=int,
        default=1,
        help="An id for this run. Used to find it in the DB later.",
    )
    runparser.add_argument(
        "-r",
        "--round",
        type=int,
        default=1,
        help="The round we are in right now",
        dest="round_id",
    )
    runparser.add_argument(
        "-R",
        "--round_length",
        type=int,
        default=300,
        help="The round length in seconds (default 300)",
    )
    runparser.add_argument(
        "-f",
        "--flag",
        type=str,
        default="ENOFLAGENOFLAG=",
        help="The Flag, a Fake flag or a Unique ID, depending on the mode",
    )
    runparser.add_argument(
        "-F",
        "--flag_round",
        type=int,
        default=1,
        help="The Round the Flag belongs to (was placed)",
    )
    runparser.add_argument(
        "-x",
        "--timeout",
        type=int,
        default=DEFAULT_TIMEOUT,
        help="The maximum amount of time the script has to execute in seconds",
    )
    runparser.add_argument(
        "-i",
        "--flag_idx",
        type=int,
        default=0,
        help="Unique numerical index per round. Each id only occurs once and is tighly packed, "
        "starting with 0. In a service supporting multiple flags, this would be used to "
        "decide which flag to place.",
    )
    runparser.add_argument(
        "-j",
        "--json_logging",
        dest="json_logging",
        action="store_true",
        help="If set, logging will be in ELK/Kibana friendly JSON format.",
    )

    return parser.parse_args(args=argv)  # (return is of type argparse.Namespace)


class _CheckerMeta(ABCMeta):
    """
    Some python magic going on right here.

    Each time we subclass BaseChecker, this __init__ is called.
    ABCMeta is used as superclass instead of type, such that BaseChecker is declared abstract -> needs to be overridden.
    """

    def __init__(
        cls: "_CheckerMeta", name: str, bases: Tuple[type, ...], clsdict: Dict[Any, Any]
    ):
        """
        Called whenever this class is subclassed.

        :param name: The name of the new class
        :param bases: Bases classes this class inherits from.
        :param clsdict: Contents of this class (.__dict__)
        """
        if len(cls.mro()) > 2:  # 1==BaseChecker
            cls.service: Flask = init_service(cast(Type[BaseChecker], cls))
        super().__init__(name, bases, clsdict)


class BaseChecker(metaclass=_CheckerMeta):
    """
    All you base are belong to us. Also all your flags. And checker scripts.

    Override the methods given here, then simply init and .run().
    Magic.
    """

    flag_count: int
    havoc_count: int
    noise_count: int

    def __init__(
        self,
        request_dict: Dict[str, Any] = None,
        run_id: int = None,
        method: str = None,
        address: str = None,
        team: str = None,  # deprecated!
        team_name: str = None,
        team_id: int = None,
        round: int = None,  # deprecated!
        round_id: int = None,
        flag_round: int = None,
        round_length: int = 300,
        flag: str = None,
        flag_idx: int = None,
        timeout: int = None,
        storage_dir: str = DB_DEFAULT_DIR,
        use_db_cache: bool = DB_GLOBAL_CACHE_SETTING,
        json_logging: bool = True,
    ) -> None:
        """
        Init the Checker, fill the params.

        :param request_dict: Dictionary containing the original request params
        :param run_id: Unique ID for this run, assigned by the ctf framework. Used as handle for logging.
        :param method: The method to run (e.g. getflag, putflag)
        :param address: The address to target (e.g. team1.enowars.com)
        :param team_name: The name of the team being targeted
        :param team_id: The numerical ID of the team being targeted
        :param round_id: The numerical round ID in which this checker is called
        :param flag_round: The round in which the flag should be/was deployed
        :param round_length: The length of a round in seconds
        :param flag: The contents of the flag or noise
        :param flag_idx: The index of the flag starting at 0, used for storing multiple flags per round
        :param timeout: The timeout for the execution of this checker
        :param storage_dir: The directory to store persistent data in (used by StoredDict)
        """
        # We import requests after startup global imports may deadlock, see
        # https://github.com/psf/requests/issues/2925
        import requests

        self.requests = requests

        self.time_started_at: datetime.datetime = datetime.datetime.now()
        self.run_id: Optional[int] = run_id
        self.json_logging: bool = json_logging

        self.method: Optional[str] = method
        if not address:
            raise TypeError("must specify address")
        self.address: str = address
        if team:
            warnings.warn(
                "Passing team as argument to BaseChecker is deprecated, use team_name instead",
                DeprecationWarning,
            )
            team_name = team_name or team
        self.team: Optional[str] = team
        self.team_id: int = team_id or -1  # TODO: make required
        if round:
            warnings.warn(
                "Passing round as argument to BaseChecker is deprecated, use round_id instead",
                DeprecationWarning,
            )
            round_id = round_id or round
        self.round: Optional[int] = round_id
        self.current_round: Optional[int] = round_id
        self.flag_round: Optional[int] = flag_round
        self.round_length: int = round_length
        self.flag: Optional[str] = flag
        if timeout:
            self.timeout: Optional[int] = timeout // 1000

        self.flag_idx: Optional[int] = flag_idx

        self.storage_dir = storage_dir

        self._setup_logger()
        if use_db_cache:
            self._active_dbs: Dict[str, Union[NoSqlDict, StoredDict]] = global_db_cache
        else:
            self._active_dbs = {}
        self.http_session: requests.Session = self.requests.session()
        self.http_useragent = random_useragent()

        if not hasattr(self, "service_name"):
            self.service_name: str = type(self).__name__.split("Checker")[0]
            self.debug(
                "Assuming checker Name {}. If that's not the case, please override.".format(
                    self.service_name
                )
            )

        if not hasattr(self, "port"):
            self.warning("No default port defined.")
            self.port = -1

        self.request_dict: Optional[Dict[str, Any]] = request_dict  # kinda duplicate
        self.config = {x: getattr(self, x) for x in VALID_ARGS}

        self.debug(
            "Initialized checker for flag {} with in {} seconds".format(
                json.dumps(self.config), datetime.datetime.now() - self.time_started_at
            )
        )

        if self.method == "havok":
            self.method = "havoc"
            self.warning("Ignoring method 'havok', calling 'havoc' instead")

    def _setup_logger(self) -> None:
        """
        Set up a logger usable from inside a checker using.

        self.debug, self.info, self.warning, self.error or self.logger
        A logger can have additional args as well as exc_info=ex to log an exception, stack_info=True to log trace.
        """
        self.logger: logging.Logger = logging.Logger(type(self).__name__)
        self.logger.setLevel(logging.DEBUG)

        # default handler
        handler = logging.StreamHandler(sys.stdout)
        handler.setLevel(logging.DEBUG)
        if self.json_logging:
            formatter: logging.Formatter = ELKFormatter(self)
        else:
            formatter = logging.Formatter(
                "%(asctime)s - %(name)s - %(levelname)s - %(message)s"
            )
        handler.setFormatter(formatter)
        self.logger.addHandler(handler)

        self.debug: Callable[..., None] = self.logger.debug
        self.info: Callable[..., None] = self.logger.info
        self.warning: Callable[..., None] = self.logger.warning
        self.error: Callable[..., None] = self.logger.error
        self.critical: Callable[..., None] = self.logger.critical

    @property
    def noise(self) -> Optional[str]:
        """
        Pretty similar to a flag, just in a different mode (storeNoise vs storeFlag).

        :return: The noise
        """
        return self.flag

    @property
    def time_running(self) -> float:
        """
        How long this checker has been running for.

        :return: time this checker has been running for
        """
        return (datetime.datetime.now() - self.time_started_at).total_seconds()

    @property
    def time_remaining(self) -> int:
        """
        Return a remaining time that is safe to be used as timeout.

        Includes a buffer of TIME_BUFFER seconds.

        :return: A safe number of seconds that may still be used
        """
        return max(
            int(
                getattr(self, "timeout", DEFAULT_TIMEOUT)
                - self.time_running
                - TIME_BUFFER
            ),
            1,
        )

    # def __format_internal_db_entry(name):
    #     return f"__Checker-Internals:{name}__"

    # ---- Basic checker functionality ---- #

<<<<<<< HEAD
    def _run_method(
        self, method: Optional[Union[str, Callable]] = None
    ) -> Optional[Result]:
        """
        Execute a checker method, pass all exceptions along to the calling function.

        :param method: When calling run, you may call a different method than the one passed on Checker creation
                        using this optional param.
        :return: the Result code as int, as per the Result enum
        """
        if callable(method):
            return method()

        if method is None:
            method = self.method
        if method not in CHECKER_METHODS:
            raise ValueError(
                "Method {} not supported! Supported: {}".format(method, CHECKER_METHODS)
            )

        # handle the cases where the original putflag/putnoise wasn't successful
        if method == "getflag":
            key = f"__Checker-internals-RESULT:putflag,{self.flag_round},{self.flag_idx}__"
            if key not in self.team_db or self.team_db[key] != "OK":
                self.info(
                    f"original putflag did not return successfully -- ignoring getflag for flag_round:{self.flag_round}, index: {self.flag_idx}"
                )
                return Result.OK
        elif method == "getnoise":
            key = f"__Checker-internals-RESULT:putnoise,{self.flag_round},{self.flag_idx}__"
            if key not in self.team_db or self.team_db[key] != "OK":
                self.info(
                    f"original putnoise did not return successfully -- ignoring getnoise for flag_round:{self.flag_round}, index: {self.flag_idx}"
                )
                return Result.OK

        return getattr(self, snake_caseify(method))()

    def run(self, method: Optional[Union[str, Callable]] = None) -> Result:
=======
    def run(self, method: Optional[Union[str, Callable]] = None) -> CheckerResult:
>>>>>>> 5469f62a
        """
        Execute the checker and catch errors along the way.

        :param method: When calling run, you may call a different method than the one passed on Checker creation
                        using this optional param.
        :return: A CheckerResult as a representation of the CheckerResult response as definded in the Spec.
        """
        try:
            ret = self._run_method(method)
            if ret is not None:
                if not Result.is_valid(ret):
                    self.error(
                        "Illegal return value from {}: {}".format(self.method, ret)
                    )
                    return (
                        Result.INTERNAL_ERROR
                    )  # , "Illegal return value from {}: {}".format(self.method, ret)

<<<<<<< HEAD
                # Better wrap this, in case somebody returns raw ints (?)
                ret = Result(ret)
=======
                ignore_run = False
                if method == "getflag":
                    try:
                        ignore_run = not (
                            "OK"
                            == self.team_db[
                                f"__Checker-internals-RESULT:putflag,{self.flag_round},{self.flag_idx}__"
                            ]
                        )

                    except KeyError:
                        self.info(
                            f"original putflag did not return successfully -- ignoring getflag for flag_round:{self.flag_round}, index: {self.flag_idx}"
                        )
                        ignore_run = True

                if method == "getnoise":
                    try:

                        ignore_run = not (
                            "OK"
                            == self.team_db[
                                f"__Checker-internals-RESULT:putnoise,{self.flag_round},{self.flag_idx}__"
                            ]
                        )

                    except KeyError:
                        self.info(
                            f"original putnoise did not return successfully -- ignoring getnoise for flag_round:{self.flag_round}, index: {self.flag_idx}"
                        )
                        ignore_run = True

                if ignore_run:
                    self.debug("run ignored -- preemptively returned OK")
                    return CheckerResult(Result.OK)

                # call the function with the name method ""
                ret = getattr(self, snake_caseify(method))()
            if Result.is_valid(ret):
                ret = Result(
                    ret
                )  # Better wrap this, in case somebody returns raw ints (?)
>>>>>>> 5469f62a
                self.info("Checker [{}] resulted in {}".format(self.method, ret.name))
                self.team_db[
                    f"__Checker-internals-RESULT:{str(method)},{self.flag_round},{self.flag_idx}__"
                ] = ret.name
<<<<<<< HEAD
                return ret
=======
                return CheckerResult(ret)
            if ret is not None:
                self.error("Illegal return value from {}: {}".format(self.method, ret))
                return CheckerResult(
                    Result.INTERNAL_ERROR
                )  # , "Illegal return value from {}: {}".format(self.method, ret)
>>>>>>> 5469f62a

            # Returned Normally
            self.info("Checker [{}] executed successfully!".format(self.method))
            self.team_db[
                f"__Checker-internals-RESULT:{str(method)},{self.flag_round},{self.flag_idx}__"
            ] = "OK"
<<<<<<< HEAD
            return Result.OK
=======
            return CheckerResult(Result.OK, None)

>>>>>>> 5469f62a
        except EnoException as eno:
            stacktrace = "".join(
                traceback.format_exception(None, eno, eno.__traceback__)
            )
            self.info(
                "Checker[{}] result: {}({})".format(
                    self.method, eno.result.name, stacktrace
                ),
                exc_info=eno,
            )
            return CheckerResult.from_exception(eno)  # , eno.message
        except self.requests.HTTPError as ex:
            self.info("Service returned HTTP Errorcode [{}].".format(ex), exc_info=ex)
            return CheckerResult(Result.MUMBLE, "Service returned HTTP Error",)
        except (
            self.requests.ConnectionError,  # requests
            self.requests.exceptions.ConnectTimeout,  # requests
            TimeoutError,
            socket.timeout,
            ConnectionError,
            OSError,
            ConnectionAbortedError,
        ) as ex:
            self.info(
                "Error in connection to service occurred: {}\n".format(ex), exc_info=ex
            )
            return CheckerResult(
                Result.OFFLINE, message="Error in connection to service occured"
            )  # , ex.message
        except Exception as ex:
            stacktrace = "".join(traceback.format_exception(None, ex, ex.__traceback__))
            self.error(
                "Unhandled checker error occurred: {}\n".format(stacktrace), exc_info=ex
            )
            return CheckerResult.from_exception(ex)  # , ex.message
        finally:
            for db in self._active_dbs.values():
                # A bit of cleanup :)
                db.persist()

    @abstractmethod
    def putflag(self) -> Optional[Result]:
        """
        Store a flag in the service.

        In case multiple flags are provided, self.flag_idx gives the appropriate index.
        The flag itself can be retrieved from self.flag.
        On error, raise an Eno Exception.

        :raises: EnoException on error
        :return: this function can return a result if it wants
                if nothing is returned, the service status is considered okay.
                the preferred way to report errors in the service is by raising an appropriate enoexception
        """
        pass

    @abstractmethod
    def getflag(self) -> Optional[Result]:
        """
        Retrieve a flag from the service.

        Use self.flag to get the flag that needs to be recovered and self.roudn to get the round the flag was placed in.
        On error, raise an EnoException.

        :raises: EnoException on error
        :return: this function can return a result if it wants
                if nothing is returned, the service status is considered okay.
                the preferred way to report errors in the service is by raising an appropriate enoexception
        """
        pass

    @abstractmethod
    def putnoise(self) -> Optional[Result]:
        """
        Store noise in the service.

        The noise should later be recoverable.
        The difference between noise and flag is that noise does not have to remain secret for other teams.
        This method can be called many times per round. Check how often using self.flag_idx.
        On error, raise an EnoException.

        :raises: EnoException on error
        :return: this function can return a result if it wants
                if nothing is returned, the service status is considered okay.
                the preferred way to report errors in the service is by raising an appropriate enoexception
        """
        pass

    @abstractmethod
    def getnoise(self) -> Optional[Result]:
        """
        Retrieve noise in the service.

        The noise to be retrieved is inside self.flag
        The difference between noise and flag is, tht noise does not have to remain secret for other teams.
        This method can be called many times per round. Check how often using flag_idx.
        On error, raise an EnoException.

        :raises: EnoException on error
        :return: this function can return a result if it wants
                if nothing is returned, the service status is considered okay.
                the preferred way to report errors in the service is by raising an appropriate enoexception
        """
        pass

    @abstractmethod
    def havoc(self) -> Optional[Result]:
        """
        Unleash havoc on the app -> Do whatever you must to prove the service still works. Or not.

        On error, raise an EnoException.

        :raises: EnoException on Error
        :return: This function can return a result if it wants
                If nothing is returned, the service status is considered okay.
                The preferred way to report Errors in the service is by raising an appropriate EnoException
        """
        pass

    @abstractmethod
    def exploit(self) -> Optional[Result]:
        """
        Use this method strictly for testing purposes.

        Will hopefully not be called during the actual CTF.

        :raises: EnoException on Error
        :return: This function can return a result if it wants
                If nothing is returned, the service status is considered okay.
                The preferred way to report Errors in the service is by raising an appropriate EnoException
        """
        pass

    # ---- DB specific methods ---- #
    def db(
        self, name: str, ignore_locks: bool = False
    ) -> Union[NoSqlDict, StoredDict]:  # TODO: use a common supertype for all backends
        """
        Get a (global) db by name.

        Subsequent calls will return the same db.
        Names can be anything, for example the team name, round numbers etc.

        :param name: The name of the DB
        :param ignore_locks: Should only be set if you're sure-ish keys are never shared between instances.
                Manual locking ist still possible.
        :return: A dict that will be self storing. Alternatively,
        """
        try:
            db = self._active_dbs[name]
            db.logger = self.logger
            # TODO: Settng a new Logger backend may throw logs in the wrong direction in a multithreaded environment!
            return db
        except KeyError:
            checker_name = type(self).__name__
            self.debug("Remote DB {} was not cached.".format(name))
            if os.getenv("MONGO_ENABLED"):
                host = os.getenv("MONGO_HOST")
                port = os.getenv("MONGO_PORT")
                username = os.getenv("MONGO_USER")
                password = os.getenv("MONGO_PASSWORD")
                self.debug(
                    "Using NoSqlDict mongo://{}:{}@{}:{}".format(
                        username,
                        "".join(["X" for c in password]) if password else "None",
                        host,
                        port,
                    )
                )

                ret: Union[NoSqlDict, StoredDict] = NoSqlDict(
                    name=name,
                    checker_name=checker_name,
                    host=host,
                    port=port,
                    username=username,
                    password=password,
                    logger=self.logger,
                )
            else:
                self.debug(
                    "MONGO_ENABLED not set. Using stored dict at {}".format(
                        self.storage_dir
                    )
                )
                ret = StoredDict(
                    name=name,
                    base_path=self.storage_dir,
                    ignore_locks=ignore_locks,
                    logger=self.logger,
                )
            self._active_dbs[name] = ret
            return ret

    @property
    def global_db(
        self,
    ) -> Union[NoSqlDict, StoredDict]:  # TODO: use a common supertype for all backends
        """
        Get a global storage shared between all teams and rounds.

        Subsequent calls will return the same db.
        Prefer db_team_local or db_round_local

        :return: The global db
        """
        return self.db("global")

    @property
    def team_db(
        self,
    ) -> Union[NoSqlDict, StoredDict]:  # TODO: use a common supertype for all backends
        """
        Return the database for the current team.

        :return: The team local db
        """
        return self.get_team_db()

    def get_team_db(
        self, team: Optional[str] = None
    ) -> Union[NoSqlDict, StoredDict]:  # TODO: use a common supertype for all backends
        """
        Return the database for a specific team.

        Subsequent calls will return the same db.

        :param team: Return a db for an other team. If none, the db for the local team will be returned.
        :return: The team local db
        """
        team = team if team is not None else self.team
        return self.db("team_{}".format(team), ignore_locks=True)

    # ---- Networking specific methods ---- #
    def _sanitize_url(
        self, route: str, port: Optional[int] = None, scheme: Optional[str] = None
    ) -> str:
        if port is None:
            port = self.port
        if port is None:
            raise ValueError("Port for service not set. Cannot Request.")

        if ":" in self.address:
            netloc = "[{}]:{}".format(self.address, port)
        else:
            netloc = "{}:{}".format(self.address, port)
        if scheme is None:
            url = urlparse(route)
        else:
            url = urlparse(route, scheme=scheme)
        # noinspection PyProtectedMember
        return url._replace(netloc=netloc).geturl()

    def connect(
        self,
        host: Optional[str] = None,
        port: Optional[int] = None,
        timeout: Optional[int] = None,
        retries: int = 3,
    ) -> SimpleSocket:
        """
        Open a socket/telnet connection to the remote host.

        Use connect(..).get_socket() for the raw socket.

        :param host: the host to connect to (defaults to self.address)
        :param port: the port to connect to (defaults to self.port)
        :param timeout: timeout on connection (defaults to self.timeout)
        :return: A connected Telnet instance
        """

        if timeout:

            def timeout_fun() -> int:
                return cast(int, timeout)

        else:

            def timeout_fun() -> int:
                return self.time_remaining // 2

        if port is None:
            port = self.port
        if host is None:
            host = self.address

        if retries < 0:
            raise ValueError("Number of retries must be greater than zero.")

        for i in range(0, retries + 1):  # + 1 for the initial try
            try:

                timeout = timeout_fun()
                self.debug(
                    "Opening socket to {}:{} (timeout {} secs).".format(
                        host, port, timeout
                    )
                )
                return SimpleSocket(
                    host,
                    port,
                    timeout=timeout,
                    logger=self.logger,
                    timeout_fun=timeout_fun,
                )

            except Exception as e:
                self.warning(
                    f"Failed to establish connection to {host}:{port}, Try #{i+1} of {retries+1} ",
                    exc_info=e,
                )
                continue

        self.error(f"Failed to establish connection to {host}:{port}")
        raise OfflineException("Failed establishing connection to service.")

    @property
    def http_useragent(self) -> str:
        """
        Return the useragent for http(s) requests.

        :return: the current useragent
        """
        return self.http_session.headers["User-Agent"]

    @http_useragent.setter
    def http_useragent(self, useragent: str) -> None:
        """
        Set the useragent for http requests.

        Randomize using http_useragent_randomize()

        :param useragent: the useragent
        """
        self.http_session.headers["User-Agent"] = useragent

    def http_useragent_randomize(self) -> str:
        """
        Choose a new random http useragent.

        Note that http requests will be initialized with a random user agent already.
        To retrieve a random useragent without setting it, use random instead.

        :return: the new useragent
        """
        new_agent = random_useragent()
        self.http_useragent = new_agent
        return new_agent

    def http_post(
        self,
        route: str = "/",
        params: Any = None,
        port: Optional[int] = None,
        scheme: str = "http",
        raise_http_errors: bool = False,
        timeout: Optional[int] = None,
        **kwargs: Any,
    ) -> "requests.Response":
        """
        Perform a (http) requests.post to the current host.

        Caches cookies in self.http_session

        :param params: The parameter
        :param route: The route
        :param port: The remote port in case it has not been specified at creation
        :param scheme: The scheme (defaults to http)
        :param raise_http_errors: If True, will raise exception on http error codes (4xx, 5xx)
        :param timeout: How long we'll try to connect
        :return: The response
        """
        kwargs.setdefault("allow_redirects", False)
        return self.http(
            "post", route, params, port, scheme, raise_http_errors, timeout, **kwargs
        )

    def http_get(
        self,
        route: str = "/",
        params: Any = None,
        port: Optional[int] = None,
        scheme: str = "http",
        raise_http_errors: bool = False,
        timeout: Optional[int] = None,
        **kwargs: Any,
    ) -> "requests.Response":
        """
        Perform a (http) requests.get to the current host.

        Caches cookies in self.http_session

        :param params: The parameter
        :param route: The route
        :param port: The remote port in case it has not been specified at creation
        :param scheme: The scheme (defaults to http)
        :param raise_http_errors: If True, will raise exception on http error codes (4xx, 5xx)
        :param timeout: How long we'll try to connect
        :return: The response
        """
        kwargs.setdefault("allow_redirects", False)
        return self.http(
            "get", route, params, port, scheme, raise_http_errors, timeout, **kwargs
        )

    def http(
        self,
        method: str,
        route: str = "/",
        params: Any = None,
        port: Optional[int] = None,
        scheme: str = "http",
        raise_http_errors: bool = False,
        timeout: Optional[int] = None,
        **kwargs: Any,
    ) -> "requests.Response":
        """
        Perform an http request (requests lib) to the current host.

        Caches cookies in self.http_session

        :param method: The request method
        :param params: The parameter
        :param route: The route
        :param port: The remote port in case it has not been specified at creation
        :param scheme: The scheme (defaults to http)
        :param raise_http_errors: If True, will raise exception on http error codes (4xx, 5xx)
        :param timeout: How long we'll try to connect (default: self.timeout)
        :return: The response
        """
        kwargs.setdefault("allow_redirects", False)
        url = self._sanitize_url(route, port, scheme)
        if timeout is None:
            timeout = self.time_remaining // 2
        self.debug(
            "Request: {} {} with params: {} and {} secs timeout.".format(
                method, url, params, timeout
            )
        )
        resp = self.http_session.request(
            method, url, params=params, timeout=timeout, **kwargs
        )
        if raise_http_errors:
            resp.raise_for_status()
        return resp


def run(
    checker_cls: Type[BaseChecker], args: Optional[Sequence[str]] = None,
) -> Optional[CheckerResult]:
    """
    Run a checker, either from cmdline or as uwsgi script.

    :param checker: The checker (subclass of basechecker) to run
    :param force_service: if True (non-default), the server will skip arg parsing and immediately spawn the web service.
    :param args: optional parameter, providing parameters
    :return:  Never returns.
    """
    parsed = parse_args(args)
    if parsed.runmode == "listen":
        checker_cls.service.run(host="::", debug=True, port=parsed.listen_port)
        return None
    else:
        checker_args = vars(parsed)
        del checker_args["runmode"]  # will always be 'run' at this point
        result = checker_cls(**vars(parsed)).run()
        print(f"Checker run resulted in Result. {result.result.name}")
        return result<|MERGE_RESOLUTION|>--- conflicted
+++ resolved
@@ -400,7 +400,6 @@
 
     # ---- Basic checker functionality ---- #
 
-<<<<<<< HEAD
     def _run_method(
         self, method: Optional[Union[str, Callable]] = None
     ) -> Optional[Result]:
@@ -439,10 +438,7 @@
 
         return getattr(self, snake_caseify(method))()
 
-    def run(self, method: Optional[Union[str, Callable]] = None) -> Result:
-=======
     def run(self, method: Optional[Union[str, Callable]] = None) -> CheckerResult:
->>>>>>> 5469f62a
         """
         Execute the checker and catch errors along the way.
 
@@ -457,83 +453,25 @@
                     self.error(
                         "Illegal return value from {}: {}".format(self.method, ret)
                     )
-                    return (
+                    return CheckerResult(
                         Result.INTERNAL_ERROR
                     )  # , "Illegal return value from {}: {}".format(self.method, ret)
 
-<<<<<<< HEAD
                 # Better wrap this, in case somebody returns raw ints (?)
                 ret = Result(ret)
-=======
-                ignore_run = False
-                if method == "getflag":
-                    try:
-                        ignore_run = not (
-                            "OK"
-                            == self.team_db[
-                                f"__Checker-internals-RESULT:putflag,{self.flag_round},{self.flag_idx}__"
-                            ]
-                        )
-
-                    except KeyError:
-                        self.info(
-                            f"original putflag did not return successfully -- ignoring getflag for flag_round:{self.flag_round}, index: {self.flag_idx}"
-                        )
-                        ignore_run = True
-
-                if method == "getnoise":
-                    try:
-
-                        ignore_run = not (
-                            "OK"
-                            == self.team_db[
-                                f"__Checker-internals-RESULT:putnoise,{self.flag_round},{self.flag_idx}__"
-                            ]
-                        )
-
-                    except KeyError:
-                        self.info(
-                            f"original putnoise did not return successfully -- ignoring getnoise for flag_round:{self.flag_round}, index: {self.flag_idx}"
-                        )
-                        ignore_run = True
-
-                if ignore_run:
-                    self.debug("run ignored -- preemptively returned OK")
-                    return CheckerResult(Result.OK)
-
-                # call the function with the name method ""
-                ret = getattr(self, snake_caseify(method))()
-            if Result.is_valid(ret):
-                ret = Result(
-                    ret
-                )  # Better wrap this, in case somebody returns raw ints (?)
->>>>>>> 5469f62a
                 self.info("Checker [{}] resulted in {}".format(self.method, ret.name))
                 self.team_db[
                     f"__Checker-internals-RESULT:{str(method)},{self.flag_round},{self.flag_idx}__"
                 ] = ret.name
-<<<<<<< HEAD
-                return ret
-=======
                 return CheckerResult(ret)
-            if ret is not None:
-                self.error("Illegal return value from {}: {}".format(self.method, ret))
-                return CheckerResult(
-                    Result.INTERNAL_ERROR
-                )  # , "Illegal return value from {}: {}".format(self.method, ret)
->>>>>>> 5469f62a
 
             # Returned Normally
             self.info("Checker [{}] executed successfully!".format(self.method))
             self.team_db[
                 f"__Checker-internals-RESULT:{str(method)},{self.flag_round},{self.flag_idx}__"
             ] = "OK"
-<<<<<<< HEAD
-            return Result.OK
-=======
-            return CheckerResult(Result.OK, None)
-
->>>>>>> 5469f62a
+            return CheckerResult(Result.OK)
+
         except EnoException as eno:
             stacktrace = "".join(
                 traceback.format_exception(None, eno, eno.__traceback__)
