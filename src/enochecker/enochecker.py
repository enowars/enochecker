--- conflicted
+++ resolved
@@ -1,15 +1,3 @@
-<<<<<<< HEAD
-=======
-import datetime
-import socket
-import traceback
-
-from flask import Flask
-from future.standard_library import install_aliases
-
-install_aliases()
-
->>>>>>> 571a40e9
 import argparse
 import datetime
 import json
@@ -17,6 +5,7 @@
 import os
 import socket
 import sys
+import traceback
 from abc import ABCMeta, abstractmethod
 from concurrent.futures import TimeoutError
 from typing import (
@@ -138,7 +127,12 @@
         help="An id for this run. Used to find it in the DB later.",
     )
     runparser.add_argument(
-        "-r", "--round", type=int, default=1, help="The round we are in right now", dest="round_id",
+        "-r",
+        "--round",
+        type=int,
+        default=1,
+        help="The round we are in right now",
+        dest="round_id",
     )
     runparser.add_argument(
         "-R",
@@ -236,12 +230,8 @@
         team: str = None,  # deprecated!
         team_name: str = None,
         team_id: int = None,
-<<<<<<< HEAD
-        round_: int = None,
-=======
         round: int = None,  # deprecated!
         round_id: int = None,
->>>>>>> 571a40e9
         flag_round: int = None,
         round_length: int = 300,
         flag: str = None,
@@ -268,41 +258,31 @@
         self.log_endpoint: Optional[str] = log_endpoint
         self.json_logging: bool = json_logging
 
-<<<<<<< HEAD
         self.method: Optional[str] = method
         if not address:
             raise TypeError("must specify address")
         self.address: str = address
+        if team:
+            raise DeprecationWarning(
+                "Passing team as argument to BaseChecker is deprecated, use team_name instead"
+            )
+            team_name = team_name or team
         self.team: Optional[str] = team
-        self.team_id = team_id
-        self.round: Optional[int] = round_
-        self.current_round: Optional[int] = round_
+        self.team_id: int = team_id
+        if round:
+            raise DeprecationWarning(
+                "Passing round as argument to BaseChecker is deprecated, use round_id instead"
+            )
+            round_id = round_id or round
+        self.round: Optional[int] = round_id
+        self.current_round: Optional[int] = round_id
         self.flag_round: Optional[int] = flag_round
         self.round_length: int = round_length
         self.flag: Optional[str] = flag
         self.timeout: Optional[int] = timeout
 
         self.flag_idx: Optional[int] = flag_idx
-=======
-        self.method = method  # type: str
-        self.address = address  # type: str
-        if team:
-            raise DeprecationWarning("Passing team as argument to BaseChecker is deprecated, use team_name instead")
-            team_name = team_name or team
-        self.team = team_name  # type: str
-        self.team_id = team_id
-        if round:
-            raise DeprecationWarning("Passing round as argument to BaseChecker is deprecated, use round_id instead")
-            round_id = round_id or round
-        self.round = round_id # type: int
-        self.current_round = round_id
-        self.flag_round = flag_round  # type: int
-        self.round_length = round_length  # type: int
-        self.flag = flag  # type: str
-        self.timeout = timeout  # type: int
-
-        self.flag_idx = flag_idx  # type: int
->>>>>>> 571a40e9
+
         self.storage_dir = storage_dir
 
         self._setup_logger()
@@ -362,18 +342,11 @@
         if self.log_endpoint and self.log_endpoint.startswith("http"):
             self.logger.addHandler(RestLogHandler(self))
 
-<<<<<<< HEAD
         self.debug: Callable[..., None] = self.logger.debug
         self.info: Callable[..., None] = self.logger.info
         self.warning: Callable[..., None] = self.logger.warning
         self.error: Callable[..., None] = self.logger.error
-=======
-        self.debug = self.logger.debug  # type: Callable[[str, ...], None]
-        self.info = self.logger.info  # type: Callable[[str, ...], None]
-        self.warning = self.logger.warning  # type: Callable[[str, ...], None]
-        self.error = self.logger.error  # type: Callable[[str, ...], None]
-        self.critical = self.logger.critical  # type: Callable[[str, ...], None]
->>>>>>> 571a40e9
+        self.critical: Callable[..., None] = self.logger.critical
 
     @property
     def noise(self) -> Optional[str]:
@@ -492,9 +465,13 @@
             return Result.OK
 
         except EnoException as eno:
-            stacktrace = ''.join(traceback.format_exception(None, eno, eno.__traceback__))
+            stacktrace = "".join(
+                traceback.format_exception(None, eno, eno.__traceback__)
+            )
             self.info(
-                "Checker[{}] result: {}({})".format(self.method, eno.result.name, stacktrace),
+                "Checker[{}] result: {}({})".format(
+                    self.method, eno.result.name, stacktrace
+                ),
                 exc_info=eno,
             )
             return Result(eno.result)  # , eno.message
@@ -515,8 +492,10 @@
             )
             return Result.OFFLINE  # , ex.message
         except Exception as ex:
-            stacktrace = ''.join(traceback.format_exception(None, ex, ex.__traceback__))
-            self.error("Unhandled checker error occurred: {}\n".format(stacktrace), exc_info=ex)
+            stacktrace = "".join(traceback.format_exception(None, ex, ex.__traceback__))
+            self.error(
+                "Unhandled checker error occurred: {}\n".format(stacktrace), exc_info=ex
+            )
             return Result.INTERNAL_ERROR  # , ex.message
         finally:
             for db in self._active_dbs.values():
