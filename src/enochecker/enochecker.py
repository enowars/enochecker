--- conflicted
+++ resolved
@@ -312,17 +312,10 @@
                 # ConnectionAbortedError,  # not in py2, already handled by ConnectionError.
                 # ConnectionRefusedError
         ) as ex:
-<<<<<<< HEAD
             self.info("Error in connection to service occurred: {}\n".format(ex), exc_info=ex)
             return Result.OFFLINE#, ex.message
         except Exception as ex:
             self.error("Unhandled checker error occurred: {}\n".format(ex), exc_info=ex)
-=======
-            self.info("Error in connection to service occurred: {}\nTraceback:\n{}".format(ex, exception_to_string(ex)), exc_info=ex)
-            return Result.OFFLINE#, ex.message
-        except Exception as ex:
-            self.error("Unhandled checker error occurred: {}\nTraceback:\n{}.".format(ex, exception_to_string(ex)), exc_info=ex)
->>>>>>> 6b43e80e
             return Result.INTERNAL_ERROR#, ex.message
         finally:
             for db in self._active_dbs.values():
