"""Contains the BaseChecker to be used as base for all checkers."""

import argparse
import datetime
import json
import logging
import os
import socket
import sys
import traceback
import warnings
from abc import ABCMeta, abstractmethod
from concurrent.futures import TimeoutError
from typing import (
    TYPE_CHECKING,
    Any,
    Callable,
    Dict,
    Optional,
    Sequence,
    Tuple,
    Type,
    Union,
    cast,
)
from urllib.parse import urlparse

from flask import Flask

from .checkerservice import CHECKER_METHODS, init_service
from .logging import ELKFormatter
from .nosqldict import NoSqlDict
<<<<<<< HEAD
from .results import CheckerResult, EnoException, Result, OfflineException
=======
from .results import CheckerResult, EnoException, OfflineException, Result
>>>>>>> 5469f62a
from .storeddict import DB_DEFAULT_DIR, DB_GLOBAL_CACHE_SETTING, StoredDict
from .useragents import random_useragent
from .utils import SimpleSocket, snake_caseify

if TYPE_CHECKING:  # pragma: no cover
    # The import might fail in UWSGI, see the comments below.
    import requests

DEFAULT_TIMEOUT: int = 30
TIME_BUFFER: int = 5  # time in seconds we try to finish earlier

VALID_ARGS = [
    "method",
    "address",
    "team",
    "team_id",
    "round",
    "flag_round",
    "flag",
    "timeout",
    "flag_idx",
    "json_logging",
    "round_length",
]

# Global cache for all stored dicts.  TODO: Prune this at some point?
global_db_cache: Dict[str, Union[StoredDict, NoSqlDict]] = {}


def parse_args(argv: Optional[Sequence[str]] = None) -> argparse.Namespace:
    """
    Return the parsed argparser args.

    Args look like this:
    [
        "StoreFlag|RetrieveFlag|StoreNoise|RetrieveNoise|Havoc", [Task type]
        "$Address", [Address, either IP or domain]
        "$TeamName",
        "$Round",
        "$Flag|$Noise",
        "$MaxRunningTime",
        "$CallIdx" [index of this task (for each type) in the current round]
    ]

    :param argv: argv. Custom argvs. Will default to sys.argv if not provided.
    :return: args object
    """
    if argv is None:
        return parse_args(sys.argv[1:])
    choices = CHECKER_METHODS + ["listen"]
    parser = argparse.ArgumentParser(description="Your friendly checker script")
    # noinspection SpellCheckingInspection
    subparsers = parser.add_subparsers(
        help="The checker runmode (run/listen)", dest="runmode"
    )
    subparsers.required = True

    listen = subparsers.add_parser("listen", help="Spawn checker service")
    listen.add_argument(
        "listen_port", help="The port the checker service should listen on"
    )

    runparser = subparsers.add_parser("run", help="Run checker on cmdline")
    runparser.add_argument(
        "method",
        choices=choices,
        help='The Method, one of {} or "listen" to start checker service'.format(
            CHECKER_METHODS
        ),
    )
    runparser.add_argument(
        "-a",
        "--address",
        type=str,
        default="localhost",
        help="The ip or address of the remote team to check",
    )
    runparser.add_argument(
        "-t",
        "--team",
        type=str,
        default="team",
        help="The name of the target team to check",
        dest="team_name",
    )
    runparser.add_argument(
        "-T",
        "--team_id",
        type=int,
        default=1,
        help="The Team_id belonging to the specified Team",
    )
    runparser.add_argument(
        "-I",
        "--run_id",
        type=int,
        default=1,
        help="An id for this run. Used to find it in the DB later.",
    )
    runparser.add_argument(
        "-r",
        "--round",
        type=int,
        default=1,
        help="The round we are in right now",
        dest="round_id",
    )
    runparser.add_argument(
        "-R",
        "--round_length",
        type=int,
        default=300,
        help="The round length in seconds (default 300)",
    )
    runparser.add_argument(
        "-f",
        "--flag",
        type=str,
        default="ENOFLAGENOFLAG=",
        help="The Flag, a Fake flag or a Unique ID, depending on the mode",
    )
    runparser.add_argument(
        "-F",
        "--flag_round",
        type=int,
        default=1,
        help="The Round the Flag belongs to (was placed)",
    )
    runparser.add_argument(
        "-x",
        "--timeout",
        type=int,
        default=DEFAULT_TIMEOUT,
        help="The maximum amount of time the script has to execute in seconds",
    )
    runparser.add_argument(
        "-i",
        "--flag_idx",
        type=int,
        default=0,
        help="Unique numerical index per round. Each id only occurs once and is tighly packed, "
        "starting with 0. In a service supporting multiple flags, this would be used to "
        "decide which flag to place.",
    )
    runparser.add_argument(
        "-j",
        "--json_logging",
        dest="json_logging",
        action="store_true",
        help="If set, logging will be in ELK/Kibana friendly JSON format.",
    )

    return parser.parse_args(args=argv)  # (return is of type argparse.Namespace)


class _CheckerMeta(ABCMeta):
    """
    Some python magic going on right here.

    Each time we subclass BaseChecker, this __init__ is called.
    ABCMeta is used as superclass instead of type, such that BaseChecker is declared abstract -> needs to be overridden.
    """

    def __init__(
        cls: "_CheckerMeta", name: str, bases: Tuple[type, ...], clsdict: Dict[Any, Any]
    ):
        """
        Called whenever this class is subclassed.

        :param name: The name of the new class
        :param bases: Bases classes this class inherits from.
        :param clsdict: Contents of this class (.__dict__)
        """
        if len(cls.mro()) > 2:  # 1==BaseChecker
            cls.service: Flask = init_service(cast(Type[BaseChecker], cls))
        super().__init__(name, bases, clsdict)


class BaseChecker(metaclass=_CheckerMeta):
    """
    All you base are belong to us. Also all your flags. And checker scripts.

    Override the methods given here, then simply init and .run().
    Magic.
    """

    flag_count: int
    havoc_count: int
    noise_count: int

    def __init__(
        self,
        request_dict: Dict[str, Any] = None,
        run_id: int = None,
        method: str = None,
        address: str = None,
        team: str = None,  # deprecated!
        team_name: str = None,
        team_id: int = None,
        round: int = None,  # deprecated!
        round_id: int = None,
        flag_round: int = None,
        round_length: int = 300,
        flag: str = None,
        flag_idx: int = None,
        timeout: int = None,
        storage_dir: str = DB_DEFAULT_DIR,
        use_db_cache: bool = DB_GLOBAL_CACHE_SETTING,
        json_logging: bool = True,
    ) -> None:
        """
        Init the Checker, fill the params.

        :param request_dict: Dictionary containing the original request params
        :param run_id: Unique ID for this run, assigned by the ctf framework. Used as handle for logging.
        :param method: The method to run (e.g. getflag, putflag)
        :param address: The address to target (e.g. team1.enowars.com)
        :param team_name: The name of the team being targeted
        :param team_id: The numerical ID of the team being targeted
        :param round_id: The numerical round ID in which this checker is called
        :param flag_round: The round in which the flag should be/was deployed
        :param round_length: The length of a round in seconds
        :param flag: The contents of the flag or noise
        :param flag_idx: The index of the flag starting at 0, used for storing multiple flags per round
        :param timeout: The timeout for the execution of this checker
        :param storage_dir: The directory to store persistent data in (used by StoredDict)
        """
        # We import requests after startup global imports may deadlock, see
        # https://github.com/psf/requests/issues/2925
        import requests

        self.requests = requests

        self.time_started_at: datetime.datetime = datetime.datetime.now()
        self.run_id: Optional[int] = run_id
        self.json_logging: bool = json_logging

        self.method: Optional[str] = method
        if not address:
            raise TypeError("must specify address")
        self.address: str = address
        if team:
            warnings.warn(
                "Passing team as argument to BaseChecker is deprecated, use team_name instead",
                DeprecationWarning,
            )
            team_name = team_name or team
        self.team: Optional[str] = team
        self.team_id: int = team_id or -1  # TODO: make required
        if round:
            warnings.warn(
                "Passing round as argument to BaseChecker is deprecated, use round_id instead",
                DeprecationWarning,
            )
            round_id = round_id or round
        self.round: Optional[int] = round_id
        self.current_round: Optional[int] = round_id
        self.flag_round: Optional[int] = flag_round
        self.round_length: int = round_length
        self.flag: Optional[str] = flag
        if timeout:
            self.timeout: Optional[int] = timeout // 1000

        self.flag_idx: Optional[int] = flag_idx

        self.storage_dir = storage_dir

        self._setup_logger()
        if use_db_cache:
            self._active_dbs: Dict[str, Union[NoSqlDict, StoredDict]] = global_db_cache
        else:
            self._active_dbs = {}
        self.http_session: requests.Session = self.requests.session()
        self.http_useragent = random_useragent()

        if not hasattr(self, "service_name"):
            self.service_name: str = type(self).__name__.split("Checker")[0]
            self.debug(
                "Assuming checker Name {}. If that's not the case, please override.".format(
                    self.service_name
                )
            )

        if not hasattr(self, "port"):
            self.warning("No default port defined.")
            self.port = -1

        self.request_dict: Optional[Dict[str, Any]] = request_dict  # kinda duplicate
        self.config = {x: getattr(self, x) for x in VALID_ARGS}

        self.debug(
            "Initialized checker for flag {} with in {} seconds".format(
                json.dumps(self.config), datetime.datetime.now() - self.time_started_at
            )
        )

        if self.method == "havok":
            self.method = "havoc"
            self.warning("Ignoring method 'havok', calling 'havoc' instead")

    def _setup_logger(self) -> None:
        """
        Set up a logger usable from inside a checker using.

        self.debug, self.info, self.warning, self.error or self.logger
        A logger can have additional args as well as exc_info=ex to log an exception, stack_info=True to log trace.
        """
        self.logger: logging.Logger = logging.Logger(type(self).__name__)
        self.logger.setLevel(logging.DEBUG)

        # default handler
        handler = logging.StreamHandler(sys.stdout)
        handler.setLevel(logging.DEBUG)
        if self.json_logging:
            formatter: logging.Formatter = ELKFormatter(self)
        else:
            formatter = logging.Formatter(
                "%(asctime)s - %(name)s - %(levelname)s - %(message)s"
            )
        handler.setFormatter(formatter)
        self.logger.addHandler(handler)

        self.debug: Callable[..., None] = self.logger.debug
        self.info: Callable[..., None] = self.logger.info
        self.warning: Callable[..., None] = self.logger.warning
        self.error: Callable[..., None] = self.logger.error
        self.critical: Callable[..., None] = self.logger.critical

    @property
    def noise(self) -> Optional[str]:
        """
        Pretty similar to a flag, just in a different mode (storeNoise vs storeFlag).

        :return: The noise
        """
        return self.flag

    @property
    def time_running(self) -> float:
        """
        How long this checker has been running for.

        :return: time this checker has been running for
        """
        return (datetime.datetime.now() - self.time_started_at).total_seconds()

    @property
    def time_remaining(self) -> int:
        """
        Return a remaining time that is safe to be used as timeout.

        Includes a buffer of TIME_BUFFER seconds.

        :return: A safe number of seconds that may still be used
        """
        return max(
            int(
                getattr(self, "timeout", DEFAULT_TIMEOUT)
                - self.time_running
                - TIME_BUFFER
            ),
            1,
        )

    # def __format_internal_db_entry(name):
    #     return f"__Checker-Internals:{name}__"

    # ---- Basic checker functionality ---- #

    def run(self, method: Optional[Union[str, Callable]] = None) -> CheckerResult:
        """
        Execute the checker and catch errors along the way.

        :param method: When calling run, you may call a different method than the one passed on Checker creation
                        using this optional param.
        :return: A CheckerResult as a representation of the CheckerResult response as definded in the Spec.
        """
        try:
            if callable(method):
                ret = method()
            else:
                if method is None:
                    method = self.method
                if method not in CHECKER_METHODS:
                    raise ValueError(
                        "Method {} not supported! Supported: {}".format(
                            method, CHECKER_METHODS
                        )
                    )

                ignore_run = False
                if method == "getflag":
                    try:
                        ignore_run = not (
                            "OK"
                            == self.team_db[
                                f"__Checker-internals-RESULT:putflag,{self.flag_round},{self.flag_idx}__"
                            ]
                        )

                    except KeyError:
                        self.info(
                            f"original putflag did not return successfully -- ignoring getflag for flag_round:{self.flag_round}, index: {self.flag_idx}"
                        )
                        ignore_run = True

                if method == "getnoise":
                    try:

                        ignore_run = not (
                            "OK"
                            == self.team_db[
                                f"__Checker-internals-RESULT:putnoise,{self.flag_round},{self.flag_idx}__"
                            ]
                        )

                    except KeyError:
                        self.info(
                            f"original putnoise did not return successfully -- ignoring getnoise for flag_round:{self.flag_round}, index: {self.flag_idx}"
                        )
                        ignore_run = True

                if ignore_run:
                    self.debug("run ignored -- preemptively returned OK")
                    return CheckerResult(Result.OK)

                # call the function with the name method ""
                ret = getattr(self, snake_caseify(method))()
            if Result.is_valid(ret):
                ret = Result(
                    ret
                )  # Better wrap this, in case somebody returns raw ints (?)
                self.info("Checker [{}] resulted in {}".format(self.method, ret.name))
                self.team_db[
                    f"__Checker-internals-RESULT:{str(method)},{self.flag_round},{self.flag_idx}__"
                ] = ret.name
                return CheckerResult(ret)
            if ret is not None:
                self.error("Illegal return value from {}: {}".format(self.method, ret))
                return CheckerResult(
                    Result.INTERNAL_ERROR
                )  # , "Illegal return value from {}: {}".format(self.method, ret)

            # Returned Normally
            self.info("Checker [{}] executed successfully!".format(self.method))
            self.team_db[
                f"__Checker-internals-RESULT:{str(method)},{self.flag_round},{self.flag_idx}__"
            ] = "OK"
            return CheckerResult(Result.OK, None)

        except EnoException as eno:
            stacktrace = "".join(
                traceback.format_exception(None, eno, eno.__traceback__)
            )
            self.info(
                "Checker[{}] result: {}({})".format(
                    self.method, eno.result.name, stacktrace
                ),
                exc_info=eno,
            )

            if eno.message_contains(self.flag):
                self.error(f"EnoMessage contained flag! (Exception was {eno}")
                eno.message = None
            if eno.internal_message:
                self.info(f"Internal info for return: {eno.internal_message}")

            return CheckerResult.from_exception(eno)
        except self.requests.HTTPError as ex:
            self.info("Service returned HTTP Errorcode [{}].".format(ex), exc_info=ex)
            return CheckerResult(Result.MUMBLE, "Service returned HTTP Error",)
        except (
            self.requests.ConnectionError,  # requests
            self.requests.exceptions.ConnectTimeout,  # requests
            TimeoutError,
            socket.timeout,
            ConnectionError,
            OSError,
            ConnectionAbortedError,
        ) as ex:
            self.info(
                "Error in connection to service occurred: {}\n".format(ex), exc_info=ex
            )
            return CheckerResult(
                Result.OFFLINE, message="Error in connection to service occurred"
            )  # , ex.message
        except Exception as ex:
            stacktrace = "".join(traceback.format_exception(None, ex, ex.__traceback__))
            self.error(
                "Unhandled checker error occurred: {}\n".format(stacktrace), exc_info=ex
            )
            return CheckerResult.from_exception(ex)  # , ex.message
        finally:
            for db in self._active_dbs.values():
                # A bit of cleanup :)
                db.persist()

    @abstractmethod
    def putflag(self) -> Optional[Result]:
        """
        Store a flag in the service.

        In case multiple flags are provided, self.flag_idx gives the appropriate index.
        The flag itself can be retrieved from self.flag.
        On error, raise an Eno Exception.

        :raises: EnoException on error
        :return: this function can return a result if it wants
                if nothing is returned, the service status is considered okay.
                the preferred way to report errors in the service is by raising an appropriate enoexception
        """
        pass

    @abstractmethod
    def getflag(self) -> Optional[Result]:
        """
        Retrieve a flag from the service.

        Use self.flag to get the flag that needs to be recovered and self.roudn to get the round the flag was placed in.
        On error, raise an EnoException.

        :raises: EnoException on error
        :return: this function can return a result if it wants
                if nothing is returned, the service status is considered okay.
                the preferred way to report errors in the service is by raising an appropriate enoexception
        """
        pass

    @abstractmethod
    def putnoise(self) -> Optional[Result]:
        """
        Store noise in the service.

        The noise should later be recoverable.
        The difference between noise and flag is that noise does not have to remain secret for other teams.
        This method can be called many times per round. Check how often using self.flag_idx.
        On error, raise an EnoException.

        :raises: EnoException on error
        :return: this function can return a result if it wants
                if nothing is returned, the service status is considered okay.
                the preferred way to report errors in the service is by raising an appropriate enoexception
        """
        pass

    @abstractmethod
    def getnoise(self) -> Optional[Result]:
        """
        Retrieve noise in the service.

        The noise to be retrieved is inside self.flag
        The difference between noise and flag is, tht noise does not have to remain secret for other teams.
        This method can be called many times per round. Check how often using flag_idx.
        On error, raise an EnoException.

        :raises: EnoException on error
        :return: this function can return a result if it wants
                if nothing is returned, the service status is considered okay.
                the preferred way to report errors in the service is by raising an appropriate enoexception
        """
        pass

    @abstractmethod
    def havoc(self) -> Optional[Result]:
        """
        Unleash havoc on the app -> Do whatever you must to prove the service still works. Or not.

        On error, raise an EnoException.

        :raises: EnoException on Error
        :return: This function can return a result if it wants
                If nothing is returned, the service status is considered okay.
                The preferred way to report Errors in the service is by raising an appropriate EnoException
        """
        pass

    @abstractmethod
    def exploit(self) -> Optional[Result]:
        """
        Use this method strictly for testing purposes.

        Will hopefully not be called during the actual CTF.

        :raises: EnoException on Error
        :return: This function can return a result if it wants
                If nothing is returned, the service status is considered okay.
                The preferred way to report Errors in the service is by raising an appropriate EnoException
        """
        pass

    # ---- DB specific methods ---- #
    def db(
        self, name: str, ignore_locks: bool = False
    ) -> Union[NoSqlDict, StoredDict]:  # TODO: use a common supertype for all backends
        """
        Get a (global) db by name.

        Subsequent calls will return the same db.
        Names can be anything, for example the team name, round numbers etc.

        :param name: The name of the DB
        :param ignore_locks: Should only be set if you're sure-ish keys are never shared between instances.
                Manual locking ist still possible.
        :return: A dict that will be self storing. Alternatively,
        """
        try:
            db = self._active_dbs[name]
            db.logger = self.logger
            # TODO: Settng a new Logger backend may throw logs in the wrong direction in a multithreaded environment!
            return db
        except KeyError:
            checker_name = type(self).__name__
            self.debug("Remote DB {} was not cached.".format(name))
            if os.getenv("MONGO_ENABLED"):
                host = os.getenv("MONGO_HOST")
                port = os.getenv("MONGO_PORT")
                username = os.getenv("MONGO_USER")
                password = os.getenv("MONGO_PASSWORD")
                self.debug(
                    "Using NoSqlDict mongo://{}:{}@{}:{}".format(
                        username,
                        "".join(["X" for c in password]) if password else "None",
                        host,
                        port,
                    )
                )

                ret: Union[NoSqlDict, StoredDict] = NoSqlDict(
                    name=name,
                    checker_name=checker_name,
                    host=host,
                    port=port,
                    username=username,
                    password=password,
                    logger=self.logger,
                )
            else:
                self.debug(
                    "MONGO_ENABLED not set. Using stored dict at {}".format(
                        self.storage_dir
                    )
                )
                ret = StoredDict(
                    name=name,
                    base_path=self.storage_dir,
                    ignore_locks=ignore_locks,
                    logger=self.logger,
                )
            self._active_dbs[name] = ret
            return ret

    @property
    def global_db(
        self,
    ) -> Union[NoSqlDict, StoredDict]:  # TODO: use a common supertype for all backends
        """
        Get a global storage shared between all teams and rounds.

        Subsequent calls will return the same db.
        Prefer db_team_local or db_round_local

        :return: The global db
        """
        return self.db("global")

    @property
    def team_db(
        self,
    ) -> Union[NoSqlDict, StoredDict]:  # TODO: use a common supertype for all backends
        """
        Return the database for the current team.

        :return: The team local db
        """
        return self.get_team_db()

    def get_team_db(
        self, team: Optional[str] = None
    ) -> Union[NoSqlDict, StoredDict]:  # TODO: use a common supertype for all backends
        """
        Return the database for a specific team.

        Subsequent calls will return the same db.

        :param team: Return a db for an other team. If none, the db for the local team will be returned.
        :return: The team local db
        """
        team = team if team is not None else self.team
        return self.db("team_{}".format(team), ignore_locks=True)

    # ---- Networking specific methods ---- #
    def _sanitize_url(
        self, route: str, port: Optional[int] = None, scheme: Optional[str] = None
    ) -> str:
        if port is None:
            port = self.port
        if port is None:
            raise ValueError("Port for service not set. Cannot Request.")

        if ":" in self.address:
            netloc = "[{}]:{}".format(self.address, port)
        else:
            netloc = "{}:{}".format(self.address, port)
        if scheme is None:
            url = urlparse(route)
        else:
            url = urlparse(route, scheme=scheme)
        # noinspection PyProtectedMember
        return url._replace(netloc=netloc).geturl()

    def connect(
        self,
        host: Optional[str] = None,
        port: Optional[int] = None,
        timeout: Optional[int] = None,
<<<<<<< HEAD
        retries: Optional[int] = 1,
=======
        retries: int = 3,
>>>>>>> 5469f62a
    ) -> SimpleSocket:
        """
        Open a socket/telnet connection to the remote host.

        Use connect(..).get_socket() for the raw socket.

        :param host: the host to connect to (defaults to self.address)
        :param port: the port to connect to (defaults to self.port)
        :param timeout: timeout on connection (defaults to self.timeout)
        :param retries: how often establishing the connection should be retries
        :return: A connected Telnet instance
        """

        if timeout:

            def timeout_fun() -> int:
                return cast(int, timeout)

        else:
<<<<<<< HEAD
            timeout = self.time_remaining // 2

            # PEP8 wants this to be a function, not a lambda...
            def timeout_fun():
                return self.time_remaining // 2

        if retries < 1:
            self.info(f"Max connection retries for {host}:{port} reached, giving up.")
            raise OfflineException(f"Connection to service failed.")
=======

            def timeout_fun() -> int:
                return self.time_remaining // 2
>>>>>>> 5469f62a

        if port is None:
            port = self.port
        if host is None:
            host = self.address
<<<<<<< HEAD
        self.debug(
            "Opening socket to {}:{} (timeout {} secs).".format(host, port, timeout)
        )
        try:
            sock = SimpleSocket(
                host, port, timeout=timeout, logger=self.logger, timeout_fun=timeout_fun
            )
            return sock
        except Exception as ex:
            self.debug(f"Connection to {host}:{port} failed, retrying... {ex}")

        # Not putting this in the exception block - else the stack trace gets looong.
        return self.connect(host, port, timeout, retries - 1)
=======

        if retries < 0:
            raise ValueError("Number of retries must be greater than zero.")

        for i in range(0, retries + 1):  # + 1 for the initial try
            try:

                timeout = timeout_fun()
                self.debug(
                    "Opening socket to {}:{} (timeout {} secs).".format(
                        host, port, timeout
                    )
                )
                return SimpleSocket(
                    host,
                    port,
                    timeout=timeout,
                    logger=self.logger,
                    timeout_fun=timeout_fun,
                )

            except Exception as e:
                self.warning(
                    f"Failed to establish connection to {host}:{port}, Try #{i+1} of {retries+1} ",
                    exc_info=e,
                )
                continue

        self.error(f"Failed to establish connection to {host}:{port}")
        raise OfflineException("Failed establishing connection to service.")
>>>>>>> 5469f62a

    @property
    def http_useragent(self) -> str:
        """
        Return the useragent for http(s) requests.

        :return: the current useragent
        """
        return self.http_session.headers["User-Agent"]

    @http_useragent.setter
    def http_useragent(self, useragent: str) -> None:
        """
        Set the useragent for http requests.

        Randomize using http_useragent_randomize()

        :param useragent: the useragent
        """
        self.http_session.headers["User-Agent"] = useragent

    def http_useragent_randomize(self) -> str:
        """
        Choose a new random http useragent.

        Note that http requests will be initialized with a random user agent already.
        To retrieve a random useragent without setting it, use random instead.

        :return: the new useragent
        """
        new_agent = random_useragent()
        self.http_useragent = new_agent
        return new_agent

    def http_post(
        self,
        route: str = "/",
        params: Any = None,
        port: Optional[int] = None,
        scheme: str = "http",
        raise_http_errors: bool = False,
        timeout: Optional[int] = None,
        **kwargs: Any,
    ) -> "requests.Response":
        """
        Perform a (http) requests.post to the current host.

        Caches cookies in self.http_session

        :param params: The parameter
        :param route: The route
        :param port: The remote port in case it has not been specified at creation
        :param scheme: The scheme (defaults to http)
        :param raise_http_errors: If True, will raise exception on http error codes (4xx, 5xx)
        :param timeout: How long we'll try to connect
        :return: The response
        """
        kwargs.setdefault("allow_redirects", False)
        return self.http(
            "post", route, params, port, scheme, raise_http_errors, timeout, **kwargs
        )

    def http_get(
        self,
        route: str = "/",
        params: Any = None,
        port: Optional[int] = None,
        scheme: str = "http",
        raise_http_errors: bool = False,
        timeout: Optional[int] = None,
        **kwargs: Any,
    ) -> "requests.Response":
        """
        Perform a (http) requests.get to the current host.

        Caches cookies in self.http_session

        :param params: The parameter
        :param route: The route
        :param port: The remote port in case it has not been specified at creation
        :param scheme: The scheme (defaults to http)
        :param raise_http_errors: If True, will raise exception on http error codes (4xx, 5xx)
        :param timeout: How long we'll try to connect
        :return: The response
        """
        kwargs.setdefault("allow_redirects", False)
        return self.http(
            "get", route, params, port, scheme, raise_http_errors, timeout, **kwargs
        )

    def http(
        self,
        method: str,
        route: str = "/",
        params: Any = None,
        port: Optional[int] = None,
        scheme: str = "http",
        raise_http_errors: bool = False,
        timeout: Optional[int] = None,
        **kwargs: Any,
    ) -> "requests.Response":
        """
        Perform an http request (requests lib) to the current host.

        Caches cookies in self.http_session

        :param method: The request method
        :param params: The parameter
        :param route: The route
        :param port: The remote port in case it has not been specified at creation
        :param scheme: The scheme (defaults to http)
        :param raise_http_errors: If True, will raise exception on http error codes (4xx, 5xx)
        :param timeout: How long we'll try to connect (default: self.timeout)
        :return: The response
        """
        kwargs.setdefault("allow_redirects", False)
        url = self._sanitize_url(route, port, scheme)
        if timeout is None:
            timeout = self.time_remaining // 2
        self.debug(
            "Request: {} {} with params: {} and {} secs timeout.".format(
                method, url, params, timeout
            )
        )
        resp = self.http_session.request(
            method, url, params=params, timeout=timeout, **kwargs
        )
        if raise_http_errors:
            resp.raise_for_status()
        return resp


def run(
    checker_cls: Type[BaseChecker], args: Optional[Sequence[str]] = None,
) -> Optional[CheckerResult]:
    """
    Run a checker, either from cmdline or as uwsgi script.

    :param checker: The checker (subclass of basechecker) to run
    :param force_service: if True (non-default), the server will skip arg parsing and immediately spawn the web service.
    :param args: optional parameter, providing parameters
    :return:  Never returns.
    """
    parsed = parse_args(args)
    if parsed.runmode == "listen":
        checker_cls.service.run(host="::", debug=True, port=parsed.listen_port)
        return None
    else:
        checker_args = vars(parsed)
        del checker_args["runmode"]  # will always be 'run' at this point
        result = checker_cls(**vars(parsed)).run()
        print(f"Checker run resulted in Result. {result.result.name}")
        return result<|MERGE_RESOLUTION|>--- conflicted
+++ resolved
@@ -30,11 +30,7 @@
 from .checkerservice import CHECKER_METHODS, init_service
 from .logging import ELKFormatter
 from .nosqldict import NoSqlDict
-<<<<<<< HEAD
-from .results import CheckerResult, EnoException, Result, OfflineException
-=======
-from .results import CheckerResult, EnoException, OfflineException, Result
->>>>>>> 5469f62a
+from .results import CheckerResult, EnoException, Result
 from .storeddict import DB_DEFAULT_DIR, DB_GLOBAL_CACHE_SETTING, StoredDict
 from .useragents import random_useragent
 from .utils import SimpleSocket, snake_caseify
@@ -519,7 +515,7 @@
                 "Error in connection to service occurred: {}\n".format(ex), exc_info=ex
             )
             return CheckerResult(
-                Result.OFFLINE, message="Error in connection to service occurred"
+                Result.OFFLINE, message="Error in connection to service occured"
             )  # , ex.message
         except Exception as ex:
             stacktrace = "".join(traceback.format_exception(None, ex, ex.__traceback__))
@@ -750,11 +746,6 @@
         host: Optional[str] = None,
         port: Optional[int] = None,
         timeout: Optional[int] = None,
-<<<<<<< HEAD
-        retries: Optional[int] = 1,
-=======
-        retries: int = 3,
->>>>>>> 5469f62a
     ) -> SimpleSocket:
         """
         Open a socket/telnet connection to the remote host.
@@ -764,7 +755,6 @@
         :param host: the host to connect to (defaults to self.address)
         :param port: the port to connect to (defaults to self.port)
         :param timeout: timeout on connection (defaults to self.timeout)
-        :param retries: how often establishing the connection should be retries
         :return: A connected Telnet instance
         """
 
@@ -774,41 +764,14 @@
                 return cast(int, timeout)
 
         else:
-<<<<<<< HEAD
-            timeout = self.time_remaining // 2
-
-            # PEP8 wants this to be a function, not a lambda...
-            def timeout_fun():
-                return self.time_remaining // 2
-
-        if retries < 1:
-            self.info(f"Max connection retries for {host}:{port} reached, giving up.")
-            raise OfflineException(f"Connection to service failed.")
-=======
 
             def timeout_fun() -> int:
                 return self.time_remaining // 2
->>>>>>> 5469f62a
 
         if port is None:
             port = self.port
         if host is None:
             host = self.address
-<<<<<<< HEAD
-        self.debug(
-            "Opening socket to {}:{} (timeout {} secs).".format(host, port, timeout)
-        )
-        try:
-            sock = SimpleSocket(
-                host, port, timeout=timeout, logger=self.logger, timeout_fun=timeout_fun
-            )
-            return sock
-        except Exception as ex:
-            self.debug(f"Connection to {host}:{port} failed, retrying... {ex}")
-
-        # Not putting this in the exception block - else the stack trace gets looong.
-        return self.connect(host, port, timeout, retries - 1)
-=======
 
         if retries < 0:
             raise ValueError("Number of retries must be greater than zero.")
@@ -839,7 +802,6 @@
 
         self.error(f"Failed to establish connection to {host}:{port}")
         raise OfflineException("Failed establishing connection to service.")
->>>>>>> 5469f62a
 
     @property
     def http_useragent(self) -> str:
