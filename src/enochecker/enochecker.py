"""Contains the BaseChecker to be used as base for all checkers."""

import argparse
import datetime
import json
import logging
import os
import socket
import sys
import traceback
import warnings
from abc import ABCMeta, abstractmethod
from concurrent.futures import TimeoutError
from typing import (
    TYPE_CHECKING,
    Any,
    Callable,
    Dict,
    Optional,
    Sequence,
    Tuple,
    Type,
    Union,
    cast,
)
from urllib.parse import urlparse

from flask import Flask

from .checkerservice import CHECKER_METHODS, init_service
from .logging import ELKFormatter
from .nosqldict import NoSqlDict
from .results import CheckerResult, EnoException, OfflineException, Result
from .storeddict import DB_DEFAULT_DIR, DB_GLOBAL_CACHE_SETTING, StoredDict
from .useragents import random_useragent
from .utils import SimpleSocket, snake_caseify

if TYPE_CHECKING:  # pragma: no cover
    # The import might fail in UWSGI, see the comments below.
    import requests

DEFAULT_TIMEOUT: int = 30
TIME_BUFFER: int = 5  # time in seconds we try to finish earlier

VALID_ARGS = [
    "method",
    "address",
    "team",
    "team_id",
    "round",
    "flag_round",
    "flag",
    "timeout",
    "flag_idx",
    "json_logging",
    "round_length",
]

# Global cache for all stored dicts.  TODO: Prune this at some point?
global_db_cache: Dict[str, Union[StoredDict, NoSqlDict]] = {}


def parse_args(argv: Optional[Sequence[str]] = None) -> argparse.Namespace:
    """
    Return the parsed argparser args.

    Args look like this:
    [
        "StoreFlag|RetrieveFlag|StoreNoise|RetrieveNoise|Havoc", [Task type]
        "$Address", [Address, either IP or domain]
        "$TeamName",
        "$Round",
        "$Flag|$Noise",
        "$MaxRunningTime",
        "$CallIdx" [index of this task (for each type) in the current round]
    ]

    :param argv: argv. Custom argvs. Will default to sys.argv if not provided.
    :return: args object
    """
    if argv is None:
        return parse_args(sys.argv[1:])
    choices = CHECKER_METHODS + ["listen"]
    parser = argparse.ArgumentParser(description="Your friendly checker script")
    # noinspection SpellCheckingInspection
    subparsers = parser.add_subparsers(
        help="The checker runmode (run/listen)", dest="runmode"
    )
    subparsers.required = True

    listen = subparsers.add_parser("listen", help="Spawn checker service")
    listen.add_argument(
        "listen_port", help="The port the checker service should listen on"
    )

    runparser = subparsers.add_parser("run", help="Run checker on cmdline")
    runparser.add_argument(
        "method",
        choices=choices,
        help='The Method, one of {} or "listen" to start checker service'.format(
            CHECKER_METHODS
        ),
    )
    runparser.add_argument(
        "-a",
        "--address",
        type=str,
        default="localhost",
        help="The ip or address of the remote team to check",
    )
    runparser.add_argument(
        "-t",
        "--team",
        type=str,
        default="team",
        help="The name of the target team to check",
        dest="team_name",
    )
    runparser.add_argument(
        "-T",
        "--team_id",
        type=int,
        default=1,
        help="The Team_id belonging to the specified Team",
    )
    runparser.add_argument(
        "-I",
        "--run_id",
        type=int,
        default=1,
        help="An id for this run. Used to find it in the DB later.",
    )
    runparser.add_argument(
        "-r",
        "--round",
        type=int,
        default=1,
        help="The round we are in right now",
        dest="round_id",
    )
    runparser.add_argument(
        "-R",
        "--round_length",
        type=int,
        default=300,
        help="The round length in seconds (default 300)",
    )
    runparser.add_argument(
        "-f",
        "--flag",
        type=str,
        default="ENOFLAGENOFLAG=",
        help="The Flag, a Fake flag or a Unique ID, depending on the mode",
    )
    runparser.add_argument(
        "-F",
        "--flag_round",
        type=int,
        default=1,
        help="The Round the Flag belongs to (was placed)",
    )
    runparser.add_argument(
        "-x",
        "--timeout",
        type=int,
        default=DEFAULT_TIMEOUT,
        help="The maximum amount of time the script has to execute in seconds",
    )
    runparser.add_argument(
        "-i",
        "--flag_idx",
        type=int,
        default=0,
        help="Unique numerical index per round. Each id only occurs once and is tighly packed, "
        "starting with 0. In a service supporting multiple flags, this would be used to "
        "decide which flag to place.",
    )
    runparser.add_argument(
        "-j",
        "--json_logging",
        dest="json_logging",
        action="store_true",
        help="If set, logging will be in ELK/Kibana friendly JSON format.",
    )

    return parser.parse_args(args=argv)  # (return is of type argparse.Namespace)


class _CheckerMeta(ABCMeta):
    """
    Some python magic going on right here.

    Each time we subclass BaseChecker, this __init__ is called.
    ABCMeta is used as superclass instead of type, such that BaseChecker is declared abstract -> needs to be overridden.
    """

    def __init__(
        cls: "_CheckerMeta", name: str, bases: Tuple[type, ...], clsdict: Dict[Any, Any]
    ):
        """
        Called whenever this class is subclassed.

        :param name: The name of the new class
        :param bases: Bases classes this class inherits from.
        :param clsdict: Contents of this class (.__dict__)
        """
        if len(cls.mro()) > 2:  # 1==BaseChecker
            cls.service: Flask = init_service(cast(Type[BaseChecker], cls))
        super().__init__(name, bases, clsdict)


class BaseChecker(metaclass=_CheckerMeta):
    """
    All you base are belong to us. Also all your flags. And checker scripts.

    Override the methods given here, then simply init and .run().
    Magic.
    """

    flag_count: int
    havoc_count: int
    noise_count: int

    def __init__(
        self,
        request_dict: Dict[str, Any] = None,
        run_id: int = None,
        method: str = None,
        address: str = None,
        team: str = None,  # deprecated!
        team_name: str = None,
        team_id: int = None,
        round: int = None,  # deprecated!
        round_id: int = None,
        flag_round: int = None,
        round_length: int = 300,
        flag: str = None,
        flag_idx: int = None,
        timeout: int = None,
        storage_dir: str = DB_DEFAULT_DIR,
        use_db_cache: bool = DB_GLOBAL_CACHE_SETTING,
        json_logging: bool = True,
    ) -> None:
        """
        Init the Checker, fill the params.

        :param request_dict: Dictionary containing the original request params
        :param run_id: Unique ID for this run, assigned by the ctf framework. Used as handle for logging.
        :param method: The method to run (e.g. getflag, putflag)
        :param address: The address to target (e.g. team1.enowars.com)
        :param team_name: The name of the team being targeted
        :param team_id: The numerical ID of the team being targeted
        :param round_id: The numerical round ID in which this checker is called
        :param flag_round: The round in which the flag should be/was deployed
        :param round_length: The length of a round in seconds
        :param flag: The contents of the flag or noise
        :param flag_idx: The index of the flag starting at 0, used for storing multiple flags per round
        :param timeout: The timeout for the execution of this checker
        :param storage_dir: The directory to store persistent data in (used by StoredDict)
        """
        # We import requests after startup global imports may deadlock, see
        # https://github.com/psf/requests/issues/2925
        import requests

        self.requests = requests

        self.time_started_at: datetime.datetime = datetime.datetime.now()
        self.run_id: Optional[int] = run_id
        self.json_logging: bool = json_logging

        self.method: Optional[str] = method
        if not address:
            raise TypeError("must specify address")
        self.address: str = address
        if team:
            warnings.warn(
                "Passing team as argument to BaseChecker is deprecated, use team_name instead",
                DeprecationWarning,
            )
            team_name = team_name or team
        self.team: Optional[str] = team_name
        self.team_id: int = team_id or -1  # TODO: make required
        if round:
            warnings.warn(
                "Passing round as argument to BaseChecker is deprecated, use round_id instead",
                DeprecationWarning,
            )
            round_id = round_id or round
        self.round: Optional[int] = round_id
        self.current_round: Optional[int] = round_id
        self.flag_round: Optional[int] = flag_round
        self.round_length: int = round_length
        self.flag: Optional[str] = flag
        if timeout:
            self.timeout: Optional[int] = timeout // 1000

        self.flag_idx: Optional[int] = flag_idx

        self.storage_dir = storage_dir

        self._setup_logger()
        if use_db_cache:
            self._active_dbs: Dict[str, Union[NoSqlDict, StoredDict]] = global_db_cache
        else:
            self._active_dbs = {}
        self.http_session: requests.Session = self.requests.session()
        self.http_useragent = random_useragent()

        if not hasattr(self, "service_name"):
            self.service_name: str = type(self).__name__.split("Checker")[0]
            self.debug(
                "Assuming checker Name {}. If that's not the case, please override.".format(
                    self.service_name
                )
            )

        if not hasattr(self, "port"):
            self.warning("No default port defined.")
            self.port = -1

        self.request_dict: Optional[Dict[str, Any]] = request_dict  # kinda duplicate
        self.config = {x: getattr(self, x) for x in VALID_ARGS}

        self.debug(
            "Initialized checker for flag {} with in {} seconds".format(
                json.dumps(self.config), datetime.datetime.now() - self.time_started_at
            )
        )

        if self.method == "havok":
            self.method = "havoc"
            self.warning("Ignoring method 'havok', calling 'havoc' instead")

    def _setup_logger(self) -> None:
        """
        Set up a logger usable from inside a checker using.

        self.debug, self.info, self.warning, self.error or self.logger
        A logger can have additional args as well as exc_info=ex to log an exception, stack_info=True to log trace.
        """
        self.logger: logging.Logger = logging.Logger(type(self).__name__)
        self.logger.setLevel(logging.DEBUG)

        # default handler
        handler = logging.StreamHandler(sys.stdout)
        handler.setLevel(logging.DEBUG)
        if self.json_logging:
            formatter: logging.Formatter = ELKFormatter(self)
        else:
            formatter = logging.Formatter(
                "%(asctime)s - %(name)s - %(levelname)s - %(message)s"
            )
        handler.setFormatter(formatter)
        self.logger.addHandler(handler)

        self.debug: Callable[..., None] = self.logger.debug
        self.info: Callable[..., None] = self.logger.info
        self.warning: Callable[..., None] = self.logger.warning
        self.error: Callable[..., None] = self.logger.error
        self.critical: Callable[..., None] = self.logger.critical

    @property
    def noise(self) -> Optional[str]:
        """
        Pretty similar to a flag, just in a different mode (storeNoise vs storeFlag).

        :return: The noise
        """
        return self.flag

    @property
    def time_running(self) -> float:
        """
        How long this checker has been running for.

        :return: time this checker has been running for
        """
        return (datetime.datetime.now() - self.time_started_at).total_seconds()

    @property
    def time_remaining(self) -> int:
        """
        Return a remaining time that is safe to be used as timeout.

        Includes a buffer of TIME_BUFFER seconds.

        :return: A safe number of seconds that may still be used
        """
        return max(
            int(
                getattr(self, "timeout", DEFAULT_TIMEOUT)
                - self.time_running
                - TIME_BUFFER
            ),
            1,
        )

    # ---- Basic checker functionality ---- #

    def _run_method(self, method: Optional[str] = None) -> Optional[Result]:
        """
        Execute a checker method, pass all exceptions along to the calling function.

        :param method: When calling run, you may call a different method than the one passed on Checker creation
                        using this optional param.
        :return: the Result code as int, as per the Result enum
        """
        if method not in CHECKER_METHODS:
            raise ValueError(
                "Method {} not supported! Supported: {}".format(method, CHECKER_METHODS)
            )

<<<<<<< HEAD
        # handle the cases where the original putflag/putnoise wasn't successful
        if method == "getflag":
            key = f"__Checker-internals-RESULT:putflag,{self.flag_round},{self.flag_idx}__"
            if key not in self.team_db or self.team_db[key] != "OK":
                self.info(
                    f"original putflag did not return successfully -- ignoring getflag for flag_round:{self.flag_round}, index: {self.flag_idx}"
                )
                return None
        elif method == "getnoise":
            key = f"__Checker-internals-RESULT:putnoise,{self.flag_round},{self.flag_idx}__"
            if key not in self.team_db or self.team_db[key] != "OK":
                self.info(
                    f"original putnoise did not return successfully -- ignoring getnoise for flag_round:{self.flag_round}, index: {self.flag_idx}"
                )
                return None

=======
>>>>>>> 9f819184
        return getattr(self, snake_caseify(method))()

    def run(self, method: Optional[str] = None) -> CheckerResult:
        """
        Execute the checker and catch errors along the way.

        :param method: When calling run, you may call a different method than the one passed on Checker creation
                        using this optional param.
        :return: A CheckerResult as a representation of the CheckerResult response as definded in the Spec.
        """
        if method is None:
            method = self.method

        try:
            ret = self._run_method(method)
            if ret is not None:
                warnings.warn(
                    "Returning a non-ok status code is not recommended and will be removed in the future. Raise an Exception with additional text instead.",
                    DeprecationWarning,
                )
                if not Result.is_valid(ret):
                    self.error(
                        "Illegal return value from {}: {}".format(self.method, ret)
                    )
                    return CheckerResult(
                        Result.INTERNAL_ERROR
                    )  # , "Illegal return value from {}: {}".format(self.method, ret)

                # Better wrap this, in case somebody returns raw ints (?)
                ret = Result(ret)
                self.info("Checker [{}] resulted in {}".format(self.method, ret.name))
                return CheckerResult(ret)

            # Returned Normally
            self.info("Checker [{}] executed successfully!".format(self.method))
            return CheckerResult(Result.OK)

        except EnoException as eno:
            stacktrace = "".join(
                traceback.format_exception(None, eno, eno.__traceback__)
            )
            self.info(
                "Checker[{}] result: {}({})".format(
                    self.method, eno.result.name, stacktrace
                ),
                exc_info=eno,
            )
            return CheckerResult.from_exception(eno)  # , eno.message
        except self.requests.HTTPError as ex:
            self.info("Service returned HTTP Errorcode [{}].".format(ex), exc_info=ex)
            return CheckerResult(Result.MUMBLE, "Service returned HTTP Error",)
        except EOFError as ex:
            self.info("Service returned EOF error [{}].".format(ex), exc_info=ex)
            return CheckerResult(
                Result.MUMBLE, "Service returned EOF while reading response."
            )
        except (
            self.requests.ConnectionError,  # requests
            self.requests.exceptions.ConnectTimeout,  # requests
            TimeoutError,
            socket.timeout,
            ConnectionError,
            OSError,
            ConnectionAbortedError,
        ) as ex:
            self.info(
                "Error in connection to service occurred: {}\n".format(ex), exc_info=ex
            )
            return CheckerResult(
                Result.OFFLINE, message="Error in connection to service occured"
            )  # , ex.message
        except Exception as ex:
            stacktrace = "".join(traceback.format_exception(None, ex, ex.__traceback__))
            self.error(
                "Unhandled checker error occurred: {}\n".format(stacktrace), exc_info=ex
            )
            return CheckerResult.from_exception(ex)  # , ex.message
        finally:
            for db in self._active_dbs.values():
                # A bit of cleanup :)
                db.persist()

    @abstractmethod
    def putflag(self) -> None:
        """
        Store a flag in the service.

        In case multiple flags are provided, self.flag_idx gives the appropriate index.
        The flag itself can be retrieved from self.flag.
        On error, raise an Eno Exception.

        :raises: EnoException on error
        """
        pass

    @abstractmethod
    def getflag(self) -> None:
        """
        Retrieve a flag from the service.

        Use self.flag to get the flag that needs to be recovered and self.roudn to get the round the flag was placed in.
        On error, raise an EnoException.

        :raises: EnoException on error
        """
        pass

    @abstractmethod
    def putnoise(self) -> None:
        """
        Store noise in the service.

        The noise should later be recoverable.
        The difference between noise and flag is that noise does not have to remain secret for other teams.
        This method can be called many times per round. Check how often using self.flag_idx.
        On error, raise an EnoException.

        :raises: EnoException on error
        """
        pass

    @abstractmethod
    def getnoise(self) -> None:
        """
        Retrieve noise in the service.

        The noise to be retrieved is inside self.flag
        The difference between noise and flag is, tht noise does not have to remain secret for other teams.
        This method can be called many times per round. Check how often using flag_idx.
        On error, raise an EnoException.

        :raises: EnoException on error
        """
        pass

    @abstractmethod
    def havoc(self) -> None:
        """
        Unleash havoc on the app -> Do whatever you must to prove the service still works. Or not.

        On error, raise an EnoException.

        :raises: EnoException on Error
        """
        pass

    @abstractmethod
    def exploit(self) -> None:
        """
        Use this method strictly for testing purposes.

        Will hopefully not be called during the actual CTF.

        :raises: EnoException on Error
        """
        pass

    # ---- DB specific methods ---- #
    def db(
        self, name: str, ignore_locks: bool = False
    ) -> Union[NoSqlDict, StoredDict]:  # TODO: use a common supertype for all backends
        """
        Get a (global) db by name.

        Subsequent calls will return the same db.
        Names can be anything, for example the team name, round numbers etc.

        :param name: The name of the DB
        :param ignore_locks: Should only be set if you're sure-ish keys are never shared between instances.
                Manual locking ist still possible.
        :return: A dict that will be self storing. Alternatively,
        """
        try:
            db = self._active_dbs[name]
            db.logger = self.logger
            # TODO: Settng a new Logger backend may throw logs in the wrong direction in a multithreaded environment!
            return db
        except KeyError:
            checker_name = type(self).__name__
            self.debug("Remote DB {} was not cached.".format(name))
            if os.getenv("MONGO_ENABLED"):
                host = os.getenv("MONGO_HOST")
                port = os.getenv("MONGO_PORT")
                username = os.getenv("MONGO_USER")
                password = os.getenv("MONGO_PASSWORD")
                self.debug(
                    "Using NoSqlDict mongo://{}:{}@{}:{}".format(
                        username,
                        "".join(["X" for c in password]) if password else "None",
                        host,
                        port,
                    )
                )

                ret: Union[NoSqlDict, StoredDict] = NoSqlDict(
                    name=name,
                    checker_name=checker_name,
                    host=host,
                    port=port,
                    username=username,
                    password=password,
                    logger=self.logger,
                )
            else:
                self.debug(
                    "MONGO_ENABLED not set. Using stored dict at {}".format(
                        self.storage_dir
                    )
                )
                ret = StoredDict(
                    name=name,
                    base_path=self.storage_dir,
                    ignore_locks=ignore_locks,
                    logger=self.logger,
                )
            self._active_dbs[name] = ret
            return ret

    @property
    def global_db(
        self,
    ) -> Union[NoSqlDict, StoredDict]:  # TODO: use a common supertype for all backends
        """
        Get a global storage shared between all teams and rounds.

        Subsequent calls will return the same db.
        Prefer db_team_local or db_round_local

        :return: The global db
        """
        return self.db("global")

    @property
    def team_db(
        self,
    ) -> Union[NoSqlDict, StoredDict]:  # TODO: use a common supertype for all backends
        """
        Return the database for the current team.

        :return: The team local db
        """
        return self.get_team_db()

    def get_team_db(
        self, team: Optional[str] = None
    ) -> Union[NoSqlDict, StoredDict]:  # TODO: use a common supertype for all backends
        """
        Return the database for a specific team.

        Subsequent calls will return the same db.

        :param team: Return a db for an other team. If none, the db for the local team will be returned.
        :return: The team local db
        """
        team = team if team is not None else self.team
        return self.db("team_{}".format(team), ignore_locks=True)

    # ---- Networking specific methods ---- #
    def _sanitize_url(
        self, route: str, port: Optional[int] = None, scheme: Optional[str] = None
    ) -> str:
        if port is None:
            port = self.port
        if port is None:
            raise ValueError("Port for service not set. Cannot Request.")

        if ":" in self.address:
            netloc = "[{}]:{}".format(self.address, port)
        else:
            netloc = "{}:{}".format(self.address, port)
        if scheme is None:
            url = urlparse(route)
        else:
            url = urlparse(route, scheme=scheme)
        # noinspection PyProtectedMember
        return url._replace(netloc=netloc).geturl()

    def connect(
        self,
        host: Optional[str] = None,
        port: Optional[int] = None,
        timeout: Optional[int] = None,
        retries: int = 3,
    ) -> SimpleSocket:
        """
        Open a socket/telnet connection to the remote host.

        Use connect(..).get_socket() for the raw socket.

        :param host: the host to connect to (defaults to self.address)
        :param port: the port to connect to (defaults to self.port)
        :param timeout: timeout on connection (defaults to self.timeout)
        :return: A connected Telnet instance
        """

        if timeout:

            def timeout_fun() -> int:
                return cast(int, timeout)

        else:

            def timeout_fun() -> int:
                return self.time_remaining // 2

        if port is None:
            port = self.port
        if host is None:
            host = self.address

        if retries < 0:
            raise ValueError("Number of retries must be greater than zero.")

        for i in range(0, retries + 1):  # + 1 for the initial try
            try:

                timeout = timeout_fun()
                self.debug(
                    "Opening socket to {}:{} (timeout {} secs).".format(
                        host, port, timeout
                    )
                )
                return SimpleSocket(
                    host,
                    port,
                    timeout=timeout,
                    logger=self.logger,
                    timeout_fun=timeout_fun,
                )

            except Exception as e:
                self.warning(
                    f"Failed to establish connection to {host}:{port}, Try #{i+1} of {retries+1} ",
                    exc_info=e,
                )
                continue

        self.error(f"Failed to establish connection to {host}:{port}")
        raise OfflineException("Failed establishing connection to service.")

    @property
    def http_useragent(self) -> str:
        """
        Return the useragent for http(s) requests.

        :return: the current useragent
        """
        return self.http_session.headers["User-Agent"]

    @http_useragent.setter
    def http_useragent(self, useragent: str) -> None:
        """
        Set the useragent for http requests.

        Randomize using http_useragent_randomize()

        :param useragent: the useragent
        """
        self.http_session.headers["User-Agent"] = useragent

    def http_useragent_randomize(self) -> str:
        """
        Choose a new random http useragent.

        Note that http requests will be initialized with a random user agent already.
        To retrieve a random useragent without setting it, use random instead.

        :return: the new useragent
        """
        new_agent = random_useragent()
        self.http_useragent = new_agent
        return new_agent

    def http_post(
        self,
        route: str = "/",
        params: Any = None,
        port: Optional[int] = None,
        scheme: str = "http",
        raise_http_errors: bool = False,
        timeout: Optional[int] = None,
        **kwargs: Any,
    ) -> "requests.Response":
        """
        Perform a (http) requests.post to the current host.

        Caches cookies in self.http_session

        :param params: The parameter
        :param route: The route
        :param port: The remote port in case it has not been specified at creation
        :param scheme: The scheme (defaults to http)
        :param raise_http_errors: If True, will raise exception on http error codes (4xx, 5xx)
        :param timeout: How long we'll try to connect
        :return: The response
        """
        kwargs.setdefault("allow_redirects", False)
        return self.http(
            "post", route, params, port, scheme, raise_http_errors, timeout, **kwargs
        )

    def http_get(
        self,
        route: str = "/",
        params: Any = None,
        port: Optional[int] = None,
        scheme: str = "http",
        raise_http_errors: bool = False,
        timeout: Optional[int] = None,
        **kwargs: Any,
    ) -> "requests.Response":
        """
        Perform a (http) requests.get to the current host.

        Caches cookies in self.http_session

        :param params: The parameter
        :param route: The route
        :param port: The remote port in case it has not been specified at creation
        :param scheme: The scheme (defaults to http)
        :param raise_http_errors: If True, will raise exception on http error codes (4xx, 5xx)
        :param timeout: How long we'll try to connect
        :return: The response
        """
        kwargs.setdefault("allow_redirects", False)
        return self.http(
            "get", route, params, port, scheme, raise_http_errors, timeout, **kwargs
        )

    def http(
        self,
        method: str,
        route: str = "/",
        params: Any = None,
        port: Optional[int] = None,
        scheme: str = "http",
        raise_http_errors: bool = False,
        timeout: Optional[int] = None,
        **kwargs: Any,
    ) -> "requests.Response":
        """
        Perform an http request (requests lib) to the current host.

        Caches cookies in self.http_session

        :param method: The request method
        :param params: The parameter
        :param route: The route
        :param port: The remote port in case it has not been specified at creation
        :param scheme: The scheme (defaults to http)
        :param raise_http_errors: If True, will raise exception on http error codes (4xx, 5xx)
        :param timeout: How long we'll try to connect (default: self.timeout)
        :return: The response
        """
        kwargs.setdefault("allow_redirects", False)
        url = self._sanitize_url(route, port, scheme)
        if timeout is None:
            timeout = self.time_remaining // 2
        self.debug(
            "Request: {} {} with params: {} and {} secs timeout.".format(
                method, url, params, timeout
            )
        )
        resp = self.http_session.request(
            method, url, params=params, timeout=timeout, **kwargs
        )
        if raise_http_errors:
            resp.raise_for_status()
        return resp


def run(
    checker_cls: Type[BaseChecker], args: Optional[Sequence[str]] = None,
) -> Optional[CheckerResult]:
    """
    Run a checker, either from cmdline or as uwsgi script.

    :param checker: The checker (subclass of basechecker) to run
    :param force_service: if True (non-default), the server will skip arg parsing and immediately spawn the web service.
    :param args: optional parameter, providing parameters
    :return:  Never returns.
    """
    parsed = parse_args(args)
    if parsed.runmode == "listen":
        checker_cls.service.run(host="::", debug=True, port=parsed.listen_port)
        return None
    else:
        checker_args = vars(parsed)
        del checker_args["runmode"]  # will always be 'run' at this point
        result = checker_cls(**vars(parsed)).run()
        print(f"Checker run resulted in Result. {result.result.name}")
        return result<|MERGE_RESOLUTION|>--- conflicted
+++ resolved
@@ -410,25 +410,6 @@
                 "Method {} not supported! Supported: {}".format(method, CHECKER_METHODS)
             )
 
-<<<<<<< HEAD
-        # handle the cases where the original putflag/putnoise wasn't successful
-        if method == "getflag":
-            key = f"__Checker-internals-RESULT:putflag,{self.flag_round},{self.flag_idx}__"
-            if key not in self.team_db or self.team_db[key] != "OK":
-                self.info(
-                    f"original putflag did not return successfully -- ignoring getflag for flag_round:{self.flag_round}, index: {self.flag_idx}"
-                )
-                return None
-        elif method == "getnoise":
-            key = f"__Checker-internals-RESULT:putnoise,{self.flag_round},{self.flag_idx}__"
-            if key not in self.team_db or self.team_db[key] != "OK":
-                self.info(
-                    f"original putnoise did not return successfully -- ignoring getnoise for flag_round:{self.flag_round}, index: {self.flag_idx}"
-                )
-                return None
-
-=======
->>>>>>> 9f819184
         return getattr(self, snake_caseify(method))()
 
     def run(self, method: Optional[str] = None) -> CheckerResult:
