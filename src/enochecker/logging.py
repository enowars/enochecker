--- conflicted
+++ resolved
@@ -58,11 +58,7 @@
         self.checker: "BaseChecker" = checker
 
     def format(self, record: LogRecord) -> str:
-<<<<<<< HEAD
-        record.stack = self.formatStack(record.stack_info)
-=======
         # record.stack = self.formatStack(record.stack_info)
->>>>>>> b4dc3905
         record.asctime = datetime.datetime.utcnow().strftime("%Y-%m-%dT%H:%M:%S.%fZ")
 
         # stacktrace = ""
