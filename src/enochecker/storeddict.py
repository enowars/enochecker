import atexit
import json
import logging
import os
import threading
import time
from collections.abc import MutableMapping
from functools import wraps
from pathlib import Path
<<<<<<< HEAD
from typing import Any, Dict, Iterator, Optional, Set, TypeVar, cast
=======
from typing import Any, Callable, Dict, Iterator, Optional, Set, cast
>>>>>>> b4dc3905

from .utils import base64ify, debase64ify, ensure_valid_filename, start_daemon

logging.basicConfig(level=logging.DEBUG)
dictlogger = logging.Logger(__name__)
dictlogger.setLevel(logging.DEBUG)

DB_DEFAULT_DIR = os.path.join(
    os.getcwd(), ".data"
)  # Default location db files will be stored in -> usually cwd.
# TODO: Force remove locks after a while?
DB_LOCK_RETRYCOUNT = (
    6  # 2**6 / 10 seconds are 6.4 secs. -> That's how long the db will wait for a log
)
DB_PREFIX = "_store_"  # Prefix all db files will get
DB_EXTENSION = ".json"  # Extension all db files will get
DB_LOCK_EXTENSION = ".lock"  # Extension all lock folders will get
DB_GLOBAL_CACHE_SETTING = True


def makedirs(path: str, exist_ok: bool = True) -> None:
    """
    Python2 ready
    param path: the path to create
    param exist_ok: ignore already existing path and do nothing
    """
    Path(path).mkdir(parents=True, exist_ok=exist_ok)


<<<<<<< HEAD
def _locked(func: T) -> T:
=======
def _locked(func: Callable[..., Any]) -> Callable[..., Any]:
>>>>>>> b4dc3905
    """
    Internal wrapper method for StoredDict that will ensure locks on a python threading level
    :param func: StoredDict method to be wrapped
    :return: the wrapped method
    """

    @wraps(func)
    def locked(self: "StoredDict", *args: str, **kwargs: int) -> Any:
        """The called function first acquires a lock and then releases it later."""
        self.logger.debug("Locking {} db".format(self.name))
        self._local_lock.acquire()
        self.logger.debug("Log db lock for {}".format(self.name))
        try:
            return func(self, *args, **kwargs)
        finally:
            self._local_lock.release()
            self.logger.debug("Released db lock for {}".format(self.name))

    return cast(Callable[..., Any], locked)


class StoredDict(MutableMapping):
    """
    A dictionary that is filesystem backed.
    It will write to disk every few seconds and at exit.
    In case python crashes, changes may be gone. :/
    Note: Complex won't be tracked.
    """

    def __init__(
        self,
        name: str = "default",
        base_path: str = DB_DEFAULT_DIR,
        persist_secs: int = 3,
        ignore_locks: bool = False,
        logger: Optional[logging.Logger] = None,
        *args,
        **kwargs
    ) -> None:
        """
        Creates a new File System backed Store.
        It quacks like a dict and will persist to filesystem every few seconds if possible. :)
        :param base_path: the base path
        :param name: name of this store
        :param persist_secs: how often to persist dirty elements (0 means: never autostore. Call persist manually)
        :param ignore_locks: We usually write and read lock files before accessing the data.
                This flag seaves them out.
        :param logger: The logger instance to log events to
        """
        self._cache: Dict[str, Any] = {}
        self._dirties: Set[str] = set()
        self._locks: Set[str] = set()
        self._to_delete: Set[str] = set()
        self._persist_thread: Optional[threading.Thread] = None
        self.name = name
        self.path: str = os.path.join(base_path, ensure_valid_filename(name))
        self.persist_secs: int = persist_secs
        self.ignore_locks: bool = ignore_locks
<<<<<<< HEAD
        self.persist_secs: int = persist_secs
=======
>>>>>>> b4dc3905

        if logger:
            self.logger = logger
        else:
            self.logger = dictlogger

        self._local_lock = threading.RLock()

        makedirs(self.path, exist_ok=True)
        atexit.register(self._cleanup)
        self._stopping = False

        self.update(
            dict(*args, **kwargs)
        )  # In case we got initialized using a dict, make sure it's in sync.

    @_locked
    def _spawn_persist_thread(self) -> None:
        """
        Spawns a thread persisting all changes, if necessary.
        """
        if self.persist_secs > 0 and not self._persist_thread:

            def persist_async():
                time.sleep(self.persist_secs)
                self.logger.debug("Persisting db {} from background.".format(self.name))
                self.persist()

            self._persist_thread = start_daemon(persist_async)

    @_locked
    def _cleanup(self) -> None:
        """Cleans up the db: persists and releases all locks currently held."""
        self.logger.debug("StoredDict cleanup task running.")
        self._stopping = True
        self.persist()
        for lock in self._locks:
            self.release(lock)

    def __del__(self) -> None:
        """
        Delete a key
        """
        self._cleanup()

    def _dir(self, key: str) -> str:
        """The path for the this key"""
        return os.path.join(self.path, DB_PREFIX + base64ify(key, b"+-"))

    def _dir_jsonname(self, key: str) -> str:
        """The path for the json db file for this key"""
        return "{}{}".format(self._dir(key), DB_EXTENSION)

    def _dir_lockname(self, key: str) -> str:
        """The path for the lock file for this key"""
        return "{}{}".format(self._dir(key), DB_LOCK_EXTENSION)

    @_locked
    def release(self, locked_key: str) -> None:
        """
        Release a file lock
        :param locked_key: the key we locked
        """
        if locked_key not in self._locks:
            raise KeyError("{} was not locked.".format(locked_key))
        self._dir_lockname(locked_key)
        os.rmdir(self._dir_lockname(locked_key))
        self._locks.remove(locked_key)

    @_locked
    def mark_dirty(self, key: str) -> Any:
        """
        Manually mark an entry as dirty. It will be updated on disk on the next occasion
        :param key: the key that needs to be stored
        :return: the value contained in the key
        """
        val = self[key]
        self[key] = val
        return val

    def _create_lock_file(
        self, path: str, retrycount: int = DB_LOCK_RETRYCOUNT
    ) -> None:
        """Creates new lock file, waiting up to retrycount seconds. Raises TimeoutError if failed."""
        for i in range(0, retrycount):
            try:
                makedirs(path, exist_ok=False)
                return
            except OSError as ex:
                self.logger.debug(
                    "Waiting for lock on file {} (currently {})".format(path, ex)
                )
                time.sleep(float(2 ** i) / 10)
        raise TimeoutError("Lock for {} could not be acquired in time!".format(path))

    @_locked
    def lock(self, key: str) -> None:
        """
        Waits for a lock
        :param key: the key to lock
        """
        if key in self._locks:
            raise KeyError("{} already locked".format(key))
        self._create_lock_file(self._dir_lockname(key))
        self._locks.add(key)

    @_locked
    def is_locked(self, key: str) -> bool:
        """
        Returns if the key is currently locked by this process
        :param key: The key
        :return: True if locked by this process, False otherwise
        """
        return key in self._locks

    @_locked
    def reload(self) -> None:
        """
        Reloads stored values from disk.
        There is usually no reason to call this.
        Non persisted changes might be lost.
        Only reason would be if another process fiddles with our data concurrently.
        """
        self._cache = {}
        self._dirties = set()
        self._to_delete = set()

    @_locked
    def persist(self) -> None:
        """
        Stores all dirty data to disk.
        If no data is to be stored, it's basically free to call.
        """
        for key in self._to_delete:
            locked = self.is_locked(key) or self.ignore_locks
            if not locked:
                self.lock(key)
            os.remove(self._dir_jsonname(key))
            if not locked:
                self.release(key)
        self._to_delete = set()

        for key in self._dirties:
            locked = self.is_locked(key)
            if not locked:
                self.lock(key)
            try:
                with open(self._dir_jsonname(key), "wb") as f:
                    f.write(json.dumps(self._cache[key]).encode("utf-8"))
            finally:
                if not locked:
                    self.release(key)
        self._dirties = set()

    @_locked
    def __getitem__(self, key: str) -> Any:
        """
        Gets an item from the dict. Will hit the cache first, then disk.
        :param key: the key to look up
        :return: the value
        """
        if key in self._to_delete:
            raise KeyError("Key was marked for deletion: {}".format(key))
        try:
            return self._cache[key]
        except KeyError:
            self.logger.debug("Hitting disk for {}".format(key))

        locked = self.is_locked(key) or self.ignore_locks
        if not locked:
            self.lock(key)
        try:
            with open(self._dir_jsonname(key), "rb") as f:
                val = json.loads(f.read().decode("utf-8"))
        except OSError as ex:
            raise KeyError("Key {} not found - {}".format(key, ex))
        finally:
            if not locked:
                self.release(key)

        self._cache[key] = val
        return val

    @_locked
    def __setitem__(self, key: str, value: Any) -> None:
        """
        Set an item. It'll be stored to disk on the next persist.
        :param key: Key to store
        :param value: Value to store
        """

        if key in self._to_delete:
            self._to_delete.remove(key)
        self._cache[key] = value
        self._dirties.add(key)

    @_locked
    def __delitem__(self, key: str) -> None:
        """
        Delete an item. It will be deleted from disk on the next .persist().
        :param key: the key to delete
        """
        self._to_delete.add(key)

    def __iter__(self) -> Iterator[str]:
        """
        Iterates over the dict. Implicitly persisting the data before reading.
        :return: An iterator containing all keys to a dict.
        """
        self.persist()
        keys = [
            debase64ify(x[len(DB_PREFIX) : -len(DB_EXTENSION)], b"+-")
            for x in os.listdir(self.path)
            if x.startswith(DB_PREFIX) and x.endswith(DB_EXTENSION)
        ]
        yield from keys

    def __len__(self) -> int:
        """
        Calculates the length. Implicitly calls persist.
        :return: the the number of elements
        """
        self.persist()
        keys = [
            x[len(DB_PREFIX) : -len(DB_EXTENSION)]
            for x in os.listdir(self.path)
            if x.startswith(DB_PREFIX) and x.endswith(DB_EXTENSION)
        ]
        return len(keys)<|MERGE_RESOLUTION|>--- conflicted
+++ resolved
@@ -7,11 +7,7 @@
 from collections.abc import MutableMapping
 from functools import wraps
 from pathlib import Path
-<<<<<<< HEAD
-from typing import Any, Dict, Iterator, Optional, Set, TypeVar, cast
-=======
 from typing import Any, Callable, Dict, Iterator, Optional, Set, cast
->>>>>>> b4dc3905
 
 from .utils import base64ify, debase64ify, ensure_valid_filename, start_daemon
 
@@ -41,11 +37,7 @@
     Path(path).mkdir(parents=True, exist_ok=exist_ok)
 
 
-<<<<<<< HEAD
-def _locked(func: T) -> T:
-=======
 def _locked(func: Callable[..., Any]) -> Callable[..., Any]:
->>>>>>> b4dc3905
     """
     Internal wrapper method for StoredDict that will ensure locks on a python threading level
     :param func: StoredDict method to be wrapped
@@ -104,10 +96,6 @@
         self.path: str = os.path.join(base_path, ensure_valid_filename(name))
         self.persist_secs: int = persist_secs
         self.ignore_locks: bool = ignore_locks
-<<<<<<< HEAD
-        self.persist_secs: int = persist_secs
-=======
->>>>>>> b4dc3905
 
         if logger:
             self.logger = logger
