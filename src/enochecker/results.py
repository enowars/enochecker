--- conflicted
+++ resolved
@@ -40,12 +40,8 @@
         public_message isn't used anywhere yet"""
 
         if isinstance(e, EnoException):
-<<<<<<< HEAD
             message = str(e)
             return CheckerResult(result=e.result, message=message)
-=======
-            return CheckerResult(result=e.result, message=e.message)
->>>>>>> aca0da64
 
         else:
             return CheckerResult(Result.INTERNAL_ERROR, message=None)
