--- conflicted
+++ resolved
@@ -159,11 +159,7 @@
 
 
 def readline_expect(
-<<<<<<< HEAD
-    telnet: telnetlib.Telnet,
-=======
     telnet: Union[telnetlib.Telnet, "SimpleSocket"],
->>>>>>> b4dc3905
     expected: Union[str, bytes],
     read_until: Union[str, bytes] = b"\n",
     timeout: int = 30,
@@ -291,11 +287,7 @@
         self,
         host: Optional[str] = None,
         port: int = 0,
-<<<<<<< HEAD
-        timeout: int = socket._GLOBAL_DEFAULT_TIMEOUT,
-=======
         timeout: int = socket._GLOBAL_DEFAULT_TIMEOUT,  # type: ignore
->>>>>>> b4dc3905
         logger: Optional[logging.Logger] = None,
         timeout_fun: Optional[Callable[[], int]] = None,
     ) -> None:
@@ -308,12 +300,7 @@
         :param timeout_fun: function that will output the current timeout on each call.
         """
         super().__init__(host, port, timeout)
-<<<<<<< HEAD
-        self.telnet: telnetlib.Telnet = super()
-        self.socket: socket.socket = self.telnet.get_socket()
-=======
         self.socket: socket.socket = super().get_socket()
->>>>>>> b4dc3905
         if logger:
             self.logger = logger
         else:
@@ -350,15 +337,10 @@
         return readline_expect(self, expected, read_until, timeout)
 
     def expect(
-<<<<<<< HEAD
-        self, regexes: List[Union[bytes, Pattern]], timeout: Optional[int] = None
-    ) -> Tuple[int, Match, bytes]:
-=======
         self,
         regexes: Sequence[Union[Pattern[bytes], bytes]],
         timeout: Optional[int] = None,
     ) -> Tuple[int, Optional[Match[bytes]], bytes]:
->>>>>>> b4dc3905
         """
         Read until one from a list of a regular expressions matches.
         Use this to search for anything.
